--- conflicted
+++ resolved
@@ -251,8 +251,7 @@
         "from",
         "id",
         "receiver",
-        "sender",
-        "timestamp"
+        "sender"
       ],
       "properties": {
         "block_height": {
@@ -281,14 +280,10 @@
           "$ref": "#/definitions/HumanAddr"
         },
         "timestamp": {
-<<<<<<< HEAD
-          "type": "integer",
-=======
           "type": [
             "integer",
             "null"
           ],
->>>>>>> ba682c3b
           "format": "uint64",
           "minimum": 0.0
         }

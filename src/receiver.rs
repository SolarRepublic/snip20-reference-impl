#![allow(clippy::field_reassign_with_default)] // This is triggered in `#[derive(JsonSchema)]`

use schemars::JsonSchema;
use serde::{Deserialize, Serialize};

<<<<<<< HEAD
use cosmwasm_std::{
    to_binary, Addr, Binary, CosmosMsg, ReplyOn, StdResult, SubMsg, Uint128, WasmMsg,
};
=======
use cosmwasm_std::{to_binary, Binary, CosmosMsg, HumanAddr, StdResult, Uint128, WasmMsg};
use secret_toolkit::utils::space_pad;
>>>>>>> be06acc4

use crate::contract::RESPONSE_BLOCK_SIZE;

/// Snip20ReceiveMsg should be de/serialized under `Receive()` variant in a HandleMsg
#[derive(Serialize, Deserialize, Clone, PartialEq, Eq, JsonSchema, Debug)]
#[serde(rename_all = "snake_case")]
pub struct Snip20ReceiveMsg {
    pub sender: Addr,
    pub from: Addr,
    pub amount: Uint128,
    #[serde(skip_serializing_if = "Option::is_none")]
    pub memo: Option<String>,
    pub msg: Option<Binary>,
}

impl Snip20ReceiveMsg {
    pub fn new(
        sender: Addr,
        from: Addr,
        amount: Uint128,
        memo: Option<String>,
        msg: Option<Binary>,
    ) -> Self {
        Self {
            sender,
            from,
            amount,
            memo,
            msg,
        }
    }

    /// serializes the message, and pads it to 256 bytes
    pub fn into_binary(self) -> StdResult<Binary> {
        let msg = ReceiverHandleMsg::Receive(self);
        let mut data = to_binary(&msg)?;
        space_pad(&mut data.0, RESPONSE_BLOCK_SIZE);
        Ok(data)
    }

    /// creates a cosmos_msg sending this struct to the named contract
    pub fn into_cosmos_msg(self, code_hash: String, contract_addr: Addr) -> StdResult<CosmosMsg> {
        let msg = self.into_binary()?;
        let execute = WasmMsg::Execute {
            msg,
            code_hash,
            contract_addr: contract_addr.into_string(),
            funds: vec![],
        };
        Ok(execute.into())
    }

    /// creates a cosmos_msg sending this struct to the named contract
    pub fn into_cosmos_submsg(
        self,
        code_hash: String,
        contract_addr: Addr,
        id: u64,
    ) -> StdResult<SubMsg> {
        let msg = self.into_binary()?;
        let execute = SubMsg {
            id,
            msg: WasmMsg::Execute {
                contract_addr: contract_addr.into_string(),
                code_hash,
                msg,
                funds: vec![],
            }
            .into(),
            // Elad: Discuss the wanted behavior
            reply_on: match id {
                0 => ReplyOn::Never,
                _ => ReplyOn::Always,
            },
            gas_limit: None,
        };

        Ok(execute)
    }
}

// This is just a helper to properly serialize the above message
#[derive(Serialize, Deserialize, Clone, PartialEq, JsonSchema, Debug)]
#[serde(rename_all = "snake_case")]
enum ReceiverHandleMsg {
    Receive(Snip20ReceiveMsg),
}<|MERGE_RESOLUTION|>--- conflicted
+++ resolved
@@ -3,14 +3,9 @@
 use schemars::JsonSchema;
 use serde::{Deserialize, Serialize};
 
-<<<<<<< HEAD
 use cosmwasm_std::{
     to_binary, Addr, Binary, CosmosMsg, ReplyOn, StdResult, SubMsg, Uint128, WasmMsg,
 };
-=======
-use cosmwasm_std::{to_binary, Binary, CosmosMsg, HumanAddr, StdResult, Uint128, WasmMsg};
-use secret_toolkit::utils::space_pad;
->>>>>>> be06acc4
 
 use crate::contract::RESPONSE_BLOCK_SIZE;
 

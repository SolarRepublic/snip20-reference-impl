--- conflicted
+++ resolved
@@ -10,19 +10,6 @@
     bool::from(s1.ct_eq(s2))
 }
 
-<<<<<<< HEAD
-/// todo: make the length and padding configurable
-pub struct ConstLenStr(pub String);
-
-impl fmt::Display for ConstLenStr {
-    fn fmt(&self, f: &mut Formatter<'_>) -> fmt::Result {
-        let len = 32 - self.0.len();
-        write!(f, "{}{}", "0".repeat(len), self.0)
-    }
-}
-
-=======
->>>>>>> fd73b543
 pub fn create_hashed_password(s1: &str) -> [u8; OUTPUT_SIZE] {
     let mut output = [0u8; OUTPUT_SIZE];
     let _ = bcrypt_pbkdf(s1, b"bestspiceintheEU", DEFAULT_COST, &mut output);

--- conflicted
+++ resolved
@@ -1828,20 +1828,13 @@
     let mut notifications = vec![];
     for action in actions {
         let recipient = deps.api.addr_validate(action.recipient.as_str())?;
-<<<<<<< HEAD
-
+      
         // make sure the sender is not accidentally sending tokens to the sscrt contract address
         if recipient == env.contract.address {
             return Err(StdError::generic_err(SEND_TO_SSCRT_CONTRACT_MSG));
         }
 
         let (received_notification, spent_notification) = try_transfer_impl(
-=======
-        let (
-            received_notification,
-            spent_notification
-        ) = try_transfer_impl(
->>>>>>> f990b867
             &mut deps,
             rng,
             &info.sender,

--- conflicted
+++ resolved
@@ -21,11 +21,7 @@
 use crate::dwb::{DelayedWriteBuffer, DWB, TX_NODES};
 
 use crate::btbe::{
-<<<<<<< HEAD
     find_start_bundle, initialize_btbe, settle_dwb_entry, stored_balance, stored_entry, stored_tx_count
-=======
-    find_start_bundle, initialize_btbe, store_and_merge_dwb_entry, stored_balance, stored_entry, stored_tx_count
->>>>>>> 7a8d9ad7
 };
 #[cfg(feature = "gas_tracking")]
 use crate::gas_tracker::{GasTracker, LoggingExt};
@@ -391,12 +387,8 @@
     #[cfg(feature = "gas_tracking")]
     let mut tracker: GasTracker = GasTracker::new(deps.api);
 
-<<<<<<< HEAD
     // settle entry
     settle_dwb_entry(
-=======
-    store_and_merge_dwb_entry(
->>>>>>> 7a8d9ad7
         deps.storage,
         &mut dwb_entry,
         None,
@@ -1705,10 +1697,7 @@
         false,
     )?;
 
-<<<<<<< HEAD
     // create the tokens received notification for recipient
-=======
->>>>>>> 7a8d9ad7
     let received_notification = Notification::new(
         recipient.clone(),
         ReceivedNotificationData {
@@ -2682,10 +2671,7 @@
         raw_burner == raw_owner,
     )?;
 
-<<<<<<< HEAD
-=======
     // sender and owner are different
->>>>>>> 7a8d9ad7
     if raw_burner != raw_owner {
         // also settle sender's account
         dwb.settle_sender_or_owner_account(
@@ -2794,10 +2780,7 @@
             raw_spender == raw_owner,
         )?;
 
-<<<<<<< HEAD
-=======
         // sender and owner are different
->>>>>>> 7a8d9ad7
         if raw_spender != raw_owner {
             // also settle the sender's account
             dwb.settle_sender_or_owner_account(
@@ -3181,17 +3164,10 @@
         #[cfg(feature = "gas_tracking")]
         tracker,
         block,
-<<<<<<< HEAD
-        sender == from && is_from_action,
-    )?;
-
-    // if this is a foreign *_from action, settle the sender's account, too
-=======
         is_from_action && sender == from,
     )?;
 
     // sender and owner are different
->>>>>>> 7a8d9ad7
     if sender != from {
         // settle the sender's account too
         dwb.settle_sender_or_owner_account(

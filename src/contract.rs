use cosmwasm_std::{
    to_binary, Api, BankMsg, Binary, CanonicalAddr, Coin, CosmosMsg, Env, Extern, HandleResponse,
    HumanAddr, InitResponse, Querier, QueryResult, ReadonlyStorage, StdError, StdResult, Storage,
    Uint128, WasmMsg,
};

use crate::msg::{
    space_pad, HandleAnswer, HandleMsg, InitMsg, QueryAnswer, QueryMsg,
    ResponseStatus::{Failure, Success},
};
use crate::state::{
    get_receiver_hash, get_swap, get_transfers, read_allowance, read_viewing_key,
    set_receiver_hash, store_swap, store_transfer, write_allowance, write_viewing_key, Balances,
    Config, Constants, ReadonlyBalances, ReadonlyConfig,
};
use crate::viewing_key::ViewingKey;

pub const PREFIX_ALLOWANCES: &[u8] = b"allowances";
pub const PREFIX_VIEW_KEY: &[u8] = b"viewingkey";
pub const KEY_CONSTANTS: &[u8] = b"constants";
pub const KEY_TOTAL_SUPPLY: &[u8] = b"total_supply";
pub const VK_PRNG_SEED: &[u8] = b"yo";

/// We make sure that responses from `handle` are padded to a multiple of this size.
const RESPONSE_BLOCK_SIZE: usize = 256;


pub fn init<S: Storage, A: Api, Q: Querier>(
    deps: &mut Extern<S, A, Q>,
    _env: Env,
    msg: InitMsg,
) -> StdResult<InitResponse> {
    let mut total_supply: u128 = 0;
    {
        let mut balances = Balances::from_storage(&mut deps.storage);
        for balance in msg.initial_balances {
            let balance_address = deps.api.canonical_address(&balance.address)?;
            let amount = balance.amount.u128();
            balances.set_account_balance(&balance_address, amount);
            total_supply += amount;
        }
    }

    // Check name, symbol, decimals
    if !is_valid_name(&msg.name) {
        return Err(StdError::generic_err(
            "Name is not in the expected format (3-30 UTF-8 bytes)",
        ));
    }
    if !is_valid_symbol(&msg.symbol) {
        return Err(StdError::generic_err(
            "Ticker symbol is not in expected format [A-Z]{3,6}",
        ));
    }
    if msg.decimals > 18 {
        return Err(StdError::generic_err("Decimals must not exceed 18"));
    }

    let admin = msg.admin.clone();

    let mut config = Config::from_storage(&mut deps.storage);
    config.set_constants(&Constants {
        name: msg.name,
        symbol: msg.symbol,
        decimals: msg.decimals,
        admin,
        total_supply_is_public: msg.config.public_total_supply(),
    })?;
    config.set_total_supply(total_supply);

    Ok(InitResponse::default())
}

pub fn handle<S: Storage, A: Api, Q: Querier>(
    deps: &mut Extern<S, A, Q>,
    env: Env,
    msg: HandleMsg,
) -> StdResult<HandleResponse> {
    let response = match msg {
        // Native
        HandleMsg::Deposit { .. } => try_deposit(deps, env),
        HandleMsg::Redeem { amount, .. } => try_redeem(deps, env, amount),
        HandleMsg::Balance { .. } => try_balance(deps, env),

        // Base
        HandleMsg::Transfer {
            recipient, amount, ..
        } => try_transfer(deps, env, &recipient, amount),
        HandleMsg::Send {
            recipient,
            amount,
            msg,
            ..
        } => try_send(deps, env, &recipient, amount, msg),
        HandleMsg::Burn { amount, .. } => try_burn(deps, env, amount),
        HandleMsg::RegisterReceive { code_hash, .. } => try_register_receive(deps, env, code_hash),
        HandleMsg::CreateViewingKey { entropy, .. } => try_create_key(deps, env, entropy),
        HandleMsg::SetViewingKey { key, .. } => try_set_key(deps, env, key),

        // Allowance
        HandleMsg::IncreaseAllowance {
            spender,
            amount,
            expiration,
            ..
        } => try_increase_allowance(deps, env, spender, amount, expiration),
        HandleMsg::DecreaseAllowance {
            spender,
            amount,
            expiration,
            ..
        } => try_decrease_allowance(deps, env, spender, amount, expiration),
        HandleMsg::TransferFrom {
            owner,
            recipient,
            amount,
            ..
        } => try_transfer_from(deps, env, &owner, &recipient, amount),
        HandleMsg::SendFrom {
            owner,
            recipient,
            amount,
            msg,
            ..
        } => try_send_from(deps, env, &owner, &recipient, amount, msg),
        HandleMsg::BurnFrom { owner, amount, .. } => try_burn_from(deps, env, &owner, amount),

        // Mint
        HandleMsg::Mint { amount, address } => try_mint(deps, env, address, amount),

        // Other
        HandleMsg::Swap {
            amount,
            network,
            destination,
            ..
        } => try_swap(deps, env, amount, network, destination),
        HandleMsg::ChangeAdmin { address } => change_admin(deps, env, address),
    };

    response.map(|mut response| {
        response.data = response.data.map(|mut data| {
            space_pad(RESPONSE_BLOCK_SIZE, &mut data.0);
            data
        });
        response
    })
}

pub fn query<S: Storage, A: Api, Q: Querier>(deps: &Extern<S, A, Q>, msg: QueryMsg) -> QueryResult {
    match msg {
        QueryMsg::TokenInfo {} => query_token_info(&deps.storage),
        QueryMsg::ExchangeRate {} => query_exchange_rate(),
        QueryMsg::Swap { nonce, .. } => query_swap(&deps, nonce),
        QueryMsg::Allowance { owner, spender, .. } => try_check_allowance(deps, owner, spender),
        _ => authenticated_queries(deps, msg),
    }
}

pub fn authenticated_queries<S: Storage, A: Api, Q: Querier>(
    deps: &Extern<S, A, Q>,
    msg: QueryMsg,
) -> QueryResult {
    let (address, key) = msg.get_validation_params();

    let canonical_addr = deps.api.canonical_address(address)?;

    let expected_key = read_viewing_key(&deps.storage, &canonical_addr);

    if expected_key.is_none() {
        // Checking the key will take significant time. We don't want to exit immediately if it isn't set
        // in a way which will allow to time the command and determine if a viewing key doesn't exist
        key.check_viewing_key(&[0u8; 24]);
        return Ok(Binary(
            b"Wrong viewing key for this address or viewing key not set".to_vec(),
        ));
    }

    if !key.check_viewing_key(expected_key.unwrap().as_slice()) {
        return Ok(Binary(
            b"Wrong viewing key for this address or viewing key not set".to_vec(),
        ));
    }

    match msg {
        // Base
        QueryMsg::Balance { address, .. } => query_balance(&deps, &address),
        QueryMsg::TransferHistory {
            address,
            page,
            page_size,
            ..
        } => query_transactions(&deps, &address, page.unwrap_or(0), page_size),
        // Other - Test
        _ => unimplemented!(),
    }
}

/// This function just returns a constant 1:1 rate to uscrt, since that's the purpose of this
/// contract.
fn query_exchange_rate() -> QueryResult {
    to_binary(&QueryAnswer::ExchangeRate {
        rate: Uint128(1),
        denom: "uscrt".to_string(),
    })
}

fn query_token_info<S: ReadonlyStorage>(storage: &S) -> QueryResult {
    let config = ReadonlyConfig::from_storage(storage);
    let constants = config.constants()?;

    let mut total_supply = None;
    if constants.total_supply_is_public {
        total_supply = Some(config.total_supply());
    }

    to_binary(&QueryAnswer::TokenInfo {
        name: constants.name,
        symbol: constants.symbol,
        decimals: constants.decimals,
        total_supply,
    })
}

pub fn query_swap<S: Storage, A: Api, Q: Querier>(
    deps: &Extern<S, A, Q>,
    nonce: u32,
) -> StdResult<Binary> {
    let swap = get_swap(&deps.storage, nonce)?;

    Ok(to_binary(&QueryAnswer::Swap { result: swap })?)
}

pub fn query_transactions<S: Storage, A: Api, Q: Querier>(
    deps: &Extern<S, A, Q>,
    account: &HumanAddr,
    page: u32,
    page_size: u32,
) -> StdResult<Binary> {
    let address = deps.api.canonical_address(account).unwrap();
    let txs = get_transfers(&deps.api, &deps.storage, &address, page, page_size)?;

    let result = QueryAnswer::TransferHistory { txs };
    to_binary(&result)
}

pub fn query_balance<S: Storage, A: Api, Q: Querier>(
    deps: &Extern<S, A, Q>,
    account: &HumanAddr,
) -> StdResult<Binary> {
    let address = deps.api.canonical_address(account)?;

    let response = QueryAnswer::Balance {
        amount: Uint128(get_balance(&deps.storage, &address)),
    };
    to_binary(&response)
}

fn change_admin<S: Storage, A: Api, Q: Querier>(
    deps: &mut Extern<S, A, Q>,
    env: Env,
    address: HumanAddr,
) -> StdResult<HandleResponse> {
    let mut config = Config::from_storage(&mut deps.storage);

    let msg_sender = &env.message.sender;
    let mut consts = config.constants()?;
    if &consts.admin != msg_sender {
        return Err(StdError::generic_err(
            "Admin commands can only be run from admin address",
        ));
    }

    consts.admin = address;

    config.set_constants(&consts)?;

    Ok(HandleResponse {
        messages: vec![],
        log: vec![],
        data: Some(to_binary(&HandleAnswer::ChangeAdmin { status: Success })?),
    })
}

fn try_swap<S: Storage, A: Api, Q: Querier>(
    deps: &mut Extern<S, A, Q>,
    env: Env,
    amount: Uint128,
    _network: String,
    destination: String,
) -> StdResult<HandleResponse> {
    try_burn(deps, env, amount)?;
    let nonce = store_swap(&mut deps.storage, destination, amount)?;

    Ok(HandleResponse {
        messages: vec![],
        log: vec![],
        data: Some(to_binary(&HandleAnswer::Swap {
            status: Success,
            nonce,
        })?),
    })
}

fn try_mint<S: Storage, A: Api, Q: Querier>(
    deps: &mut Extern<S, A, Q>,
    env: Env,
    address: HumanAddr,
    amount: Uint128,
) -> StdResult<HandleResponse> {
    let mut config = Config::from_storage(&mut deps.storage);

    let msg_sender = &env.message.sender;
    if &config.constants()?.admin != msg_sender {
        return Err(StdError::generic_err(
            "Admin commands can only be ran from admin address",
        ));
    }

    let amt = amount.u128();

    let mut total = config.total_supply();
    total += amt;
    config.set_total_supply(total);

    let receipient_account = &deps.api.canonical_address(&address)?;

    let mut balances = Balances::from_storage(&mut deps.storage);

    let mut account_balance = balances.balance(receipient_account);

    account_balance += amt;

    balances.set_account_balance(receipient_account, account_balance);

    let res = HandleResponse {
        messages: vec![],
        log: vec![],
        data: Some(to_binary(&HandleAnswer::Mint { status: Success })?),
    };

    Ok(res)
}

pub fn try_set_key<S: Storage, A: Api, Q: Querier>(
    deps: &mut Extern<S, A, Q>,
    env: Env,
    key: String,
) -> StdResult<HandleResponse> {
    let vk = ViewingKey(key);

    if !vk.is_valid() {
        return Ok(HandleResponse {
            messages: vec![],
            log: vec![],
            data: Some(to_binary(&HandleAnswer::SetViewingKey { status: Failure })?),
        });
    }

    let message_sender = deps.api.canonical_address(&env.message.sender)?;
    write_viewing_key(&mut deps.storage, &message_sender, &vk);

    Ok(HandleResponse {
        messages: vec![],
        log: vec![],
        data: Some(to_binary(&HandleAnswer::SetViewingKey { status: Success })?),
    })
}

pub fn try_create_key<S: Storage, A: Api, Q: Querier>(
    deps: &mut Extern<S, A, Q>,
    env: Env,
    entropy: String,
) -> StdResult<HandleResponse> {
<<<<<<< HEAD
    let vk = ViewingKey::new(&env, VK_PRNG_SEED, (&entropy).as_ref());
=======
    let key = ViewingKey::new(&env, b"yo", (&entropy).as_ref());
>>>>>>> 27e3b44b

    let message_sender = deps.api.canonical_address(&env.message.sender)?;
    write_viewing_key(&mut deps.storage, &message_sender, &key);

    Ok(HandleResponse {
        messages: vec![],
        log: vec![],
        data: Some(to_binary(&HandleAnswer::CreateViewingKey { key })?),
    })
}

pub fn try_check_allowance<S: Storage, A: Api, Q: Querier>(
    deps: &Extern<S, A, Q>,
    owner: HumanAddr,
    spender: HumanAddr,
) -> StdResult<Binary> {
    let owner_address = deps.api.canonical_address(&owner)?;
    let spender_address = deps.api.canonical_address(&spender)?;

    let allowance = read_allowance(&deps.storage, &owner_address, &spender_address)?;

    let response = QueryAnswer::Allowance {
        owner,
        spender,
        allowance: Uint128(allowance.amount),
        expiration: allowance.expiration,
    };
    to_binary(&response)
}

pub fn try_balance<S: Storage, A: Api, Q: Querier>(
    deps: &mut Extern<S, A, Q>,
    env: Env,
) -> StdResult<HandleResponse> {
    let sender_address = deps.api.canonical_address(&env.message.sender)?;
    let account_balance = get_balance(&deps.storage, &sender_address);

    Ok(HandleResponse {
        messages: vec![],
        log: vec![],
        data: Some(to_binary(&HandleAnswer::Balance {
            amount: Uint128(account_balance),
        })?),
    })
}

fn get_balance<S: Storage>(storage: &S, account: &CanonicalAddr) -> u128 {
    ReadonlyBalances::from_storage(storage).account_amount(account)
}

fn try_deposit<S: Storage, A: Api, Q: Querier>(
    deps: &mut Extern<S, A, Q>,
    env: Env,
) -> StdResult<HandleResponse> {
    let mut amount = Uint128::zero();

    for coin in &env.message.sent_funds {
        if coin.denom == "uscrt" {
            amount = coin.amount
        }
    }

    if amount.is_zero() {
        return Err(StdError::generic_err("No funds were sent to be deposited"));
    }

    let amount = amount.u128();

    let sender_address = deps.api.canonical_address(&env.message.sender)?;

    let mut balances = Balances::from_storage(&mut deps.storage);
    let account_balance = balances.balance(&sender_address);
    if let Some(account_balance) = account_balance.checked_add(amount) {
        balances.set_account_balance(&sender_address, account_balance);
    } else {
        return Err(StdError::generic_err(
            "This deposit would overflow your balance",
        ));
    }

    let mut config = Config::from_storage(&mut deps.storage);
    let total_supply = config.total_supply();
    if let Some(total_supply) = total_supply.checked_add(amount) {
        config.set_total_supply(total_supply);
    } else {
        return Err(StdError::generic_err(
            "This deposit would overflow the currency's total supply",
        ));
    }

    let res = HandleResponse {
        messages: vec![],
        log: vec![],
        data: Some(to_binary(&HandleAnswer::Deposit { status: Success })?),
    };

    Ok(res)
}

fn try_redeem<S: Storage, A: Api, Q: Querier>(
    deps: &mut Extern<S, A, Q>,
    env: Env,
    amount: Uint128,
) -> StdResult<HandleResponse> {
    let sender_address = deps.api.canonical_address(&env.message.sender)?;
    let amount_raw = amount.u128();

    let mut balances = Balances::from_storage(&mut deps.storage);
    let account_balance = balances.balance(&sender_address);

    if let Some(account_balance) = account_balance.checked_sub(amount_raw) {
        balances.set_account_balance(&sender_address, account_balance);
    } else {
        return Err(StdError::generic_err(format!(
            "insufficient funds to burn: balance={}, required={}",
            account_balance, amount_raw
        )));
    }

    let mut config = Config::from_storage(&mut deps.storage);
    let total_supply = config.total_supply();
    if let Some(total_supply) = total_supply.checked_sub(amount_raw) {
        config.set_total_supply(total_supply);
    } else {
        return Err(StdError::generic_err(
            "You are tyring to redeem more tokens than what is available in the total supply",
        ));
    }

    let withdrawl_coins: Vec<Coin> = vec![Coin {
        denom: "uscrt".to_string(),
        amount,
    }];

    let res = HandleResponse {
        messages: vec![CosmosMsg::Bank(BankMsg::Send {
            from_address: env.contract.address,
            to_address: env.message.sender,
            amount: withdrawl_coins,
        })],
        log: vec![],
        data: Some(to_binary(&HandleAnswer::Redeem { status: Success })?),
    };

    Ok(res)
}

fn try_transfer_impl<S: Storage, A: Api, Q: Querier>(
    deps: &mut Extern<S, A, Q>,
    env: Env,
    recipient: &HumanAddr,
    amount: Uint128,
) -> StdResult<()> {
    let sender_address = deps.api.canonical_address(&env.message.sender)?;
    let recipient_address = deps.api.canonical_address(recipient)?;

    perform_transfer(
        &mut deps.storage,
        &sender_address,
        &recipient_address,
        amount.u128(),
    )?;

    let symbol = Config::from_storage(&mut deps.storage).constants()?.symbol;

    store_transfer(
        &mut deps.storage,
        &sender_address,
        &recipient_address,
        amount,
        symbol,
    )?;

    Ok(())
}

fn try_transfer<S: Storage, A: Api, Q: Querier>(
    deps: &mut Extern<S, A, Q>,
    env: Env,
    recipient: &HumanAddr,
    amount: Uint128,
) -> StdResult<HandleResponse> {
    try_transfer_impl(deps, env, recipient, amount)?;

    let res = HandleResponse {
        messages: vec![],
        log: vec![],
        data: Some(to_binary(&HandleAnswer::Transfer { status: Success })?),
    };
    Ok(res)
}

fn try_add_receiver_api_callback<S: ReadonlyStorage>(
    messages: &mut Vec<CosmosMsg>,
    storage: &S,
    recipient: &HumanAddr,
    msg: Binary,
) -> StdResult<()> {
    let receiver_hash = get_receiver_hash(storage, recipient);
    if let Some(receiver_hash) = receiver_hash {
        let receiver_hash = receiver_hash?;
        messages.push(CosmosMsg::Wasm(WasmMsg::Execute {
            msg,
            callback_code_hash: receiver_hash,
            contract_addr: recipient.clone(),
            send: vec![],
        }));
    }
    Ok(())
}

fn try_send<S: Storage, A: Api, Q: Querier>(
    deps: &mut Extern<S, A, Q>,
    env: Env,
    recipient: &HumanAddr,
    amount: Uint128,
    msg: Option<Binary>,
) -> StdResult<HandleResponse> {
    try_transfer_impl(deps, env, recipient, amount)?;

    let mut messages = vec![];
    if let Some(msg) = msg {
        try_add_receiver_api_callback(&mut messages, &deps.storage, recipient, msg)?;
    }

    let res = HandleResponse {
        messages,
        log: vec![],
        data: Some(to_binary(&HandleAnswer::Send { status: Success })?),
    };
    Ok(res)
}

fn try_register_receive<S: Storage, A: Api, Q: Querier>(
    deps: &mut Extern<S, A, Q>,
    env: Env,
    code_hash: String,
) -> StdResult<HandleResponse> {
    set_receiver_hash(&mut deps.storage, &env.message.sender, code_hash);
    let res = HandleResponse {
        messages: vec![],
        log: vec![],
        data: Some(to_binary(&HandleAnswer::RegisterReceive {
            status: Success,
        })?),
    };
    Ok(res)
}

fn insufficient_allowance(allowance: u128, required: u128) -> StdError {
    StdError::generic_err(format!(
        "Insufficient allowance: allowance={}, required={}",
        allowance, required
    ))
}

fn try_transfer_from_impl<S: Storage, A: Api, Q: Querier>(
    deps: &mut Extern<S, A, Q>,
    env: Env,
    owner: &HumanAddr,
    recipient: &HumanAddr,
    amount: Uint128,
) -> StdResult<()> {
    let spender_address = deps.api.canonical_address(&env.message.sender)?;
    let owner_address = deps.api.canonical_address(owner)?;
    let recipient_address = deps.api.canonical_address(recipient)?;
    let amount_raw = amount.u128();

    let mut allowance = read_allowance(&deps.storage, &owner_address, &spender_address)?;
    if allowance.amount < amount_raw {
        return Err(insufficient_allowance(allowance.amount, amount_raw));
    }
    if allowance.expiration.map(|ex| ex < env.block.time) == Some(true) {
        allowance.amount = 0;
        write_allowance(
            &mut deps.storage,
            &owner_address,
            &spender_address,
            allowance,
        )?;
        return Err(insufficient_allowance(0, amount_raw));
    }
    allowance.amount -= amount_raw;
    write_allowance(
        &mut deps.storage,
        &owner_address,
        &spender_address,
        allowance,
    )?;
    perform_transfer(
        &mut deps.storage,
        &owner_address,
        &recipient_address,
        amount_raw,
    )?;

    let symbol = Config::from_storage(&mut deps.storage).constants()?.symbol;

    store_transfer(
        &mut deps.storage,
        &owner_address,
        &recipient_address,
        amount,
        symbol,
    )?;

    Ok(())
}

fn try_transfer_from<S: Storage, A: Api, Q: Querier>(
    deps: &mut Extern<S, A, Q>,
    env: Env,
    owner: &HumanAddr,
    recipient: &HumanAddr,
    amount: Uint128,
) -> StdResult<HandleResponse> {
    try_transfer_from_impl(deps, env, owner, recipient, amount)?;

    let res = HandleResponse {
        messages: vec![],
        log: vec![],
        data: Some(to_binary(&HandleAnswer::TransferFrom { status: Success })?),
    };
    Ok(res)
}

fn try_send_from<S: Storage, A: Api, Q: Querier>(
    deps: &mut Extern<S, A, Q>,
    env: Env,
    owner: &HumanAddr,
    recipient: &HumanAddr,
    amount: Uint128,
    msg: Option<Binary>,
) -> StdResult<HandleResponse> {
    try_transfer_from_impl(deps, env, owner, recipient, amount)?;

    let mut messages = vec![];
    if let Some(msg) = msg {
        try_add_receiver_api_callback(&mut messages, &deps.storage, recipient, msg)?;
    }

    let res = HandleResponse {
        messages,
        log: vec![],
        data: Some(to_binary(&HandleAnswer::SendFrom { status: Success })?),
    };
    Ok(res)
}

fn try_burn_from<S: Storage, A: Api, Q: Querier>(
    deps: &mut Extern<S, A, Q>,
    env: Env,
    owner: &HumanAddr,
    amount: Uint128,
) -> StdResult<HandleResponse> {
    let spender_address = deps.api.canonical_address(&env.message.sender)?;
    let owner_address = deps.api.canonical_address(owner)?;
    let amount = amount.u128();

    let mut allowance = read_allowance(&deps.storage, &owner_address, &spender_address)?;
    if allowance.amount < amount {
        return Err(insufficient_allowance(allowance.amount, amount));
    }
    if allowance.expiration.map(|ex| ex < env.block.time) == Some(true) {
        allowance.amount = 0;
        write_allowance(
            &mut deps.storage,
            &owner_address,
            &spender_address,
            allowance,
        )?;
        return Err(insufficient_allowance(0, amount));
    }
    allowance.amount -= amount;
    write_allowance(
        &mut deps.storage,
        &owner_address,
        &spender_address,
        allowance,
    )?;

    // subtract from owner account
    let mut balances = Balances::from_storage(&mut deps.storage);
    let mut account_balance = balances.balance(&owner_address);

    if account_balance < amount {
        return Err(StdError::generic_err(format!(
            "insufficient funds to burn: balance={}, required={}",
            account_balance, amount
        )));
    }

    account_balance -= amount;
    balances.set_account_balance(&owner_address, account_balance);

    // remove from supply
    let mut config = Config::from_storage(&mut deps.storage);
    let mut total_supply = config.total_supply();
    total_supply -= amount;
    config.set_total_supply(total_supply);

    let res = HandleResponse {
        messages: vec![],
        log: vec![],
        data: Some(to_binary(&HandleAnswer::BurnFrom { status: Success })?),
    };

    Ok(res)
}

fn try_increase_allowance<S: Storage, A: Api, Q: Querier>(
    deps: &mut Extern<S, A, Q>,
    env: Env,
    spender: HumanAddr,
    amount: Uint128,
    expiration: Option<u64>,
) -> StdResult<HandleResponse> {
    let owner_address = deps.api.canonical_address(&env.message.sender)?;
    let spender_address = deps.api.canonical_address(&spender)?;

    let mut allowance = read_allowance(&deps.storage, &owner_address, &spender_address)?;
    allowance.amount = allowance.amount.saturating_add(amount.u128());
    if expiration.is_some() {
        allowance.expiration = expiration;
    }
    let new_amount = allowance.amount;
    write_allowance(
        &mut deps.storage,
        &owner_address,
        &spender_address,
        allowance,
    )?;

    let res = HandleResponse {
        messages: vec![],
        log: vec![],
        data: Some(to_binary(&HandleAnswer::IncreaseAllowance {
            owner: env.message.sender,
            spender,
            allowance: Uint128(new_amount),
        })?),
    };
    Ok(res)
}

fn try_decrease_allowance<S: Storage, A: Api, Q: Querier>(
    deps: &mut Extern<S, A, Q>,
    env: Env,
    spender: HumanAddr,
    amount: Uint128,
    expiration: Option<u64>,
) -> StdResult<HandleResponse> {
    let owner_address = deps.api.canonical_address(&env.message.sender)?;
    let spender_address = deps.api.canonical_address(&spender)?;

    let mut allowance = read_allowance(&deps.storage, &owner_address, &spender_address)?;
    allowance.amount = allowance.amount.saturating_add(amount.u128());
    if expiration.is_some() {
        allowance.expiration = expiration;
    }
    let new_amount = allowance.amount;
    write_allowance(
        &mut deps.storage,
        &owner_address,
        &spender_address,
        allowance,
    )?;

    let res = HandleResponse {
        messages: vec![],
        log: vec![],
        data: Some(to_binary(&HandleAnswer::DecreaseAllowance {
            owner: env.message.sender,
            spender,
            allowance: Uint128(new_amount),
        })?),
    };
    Ok(res)
}

/// Burn tokens
///
/// Remove `amount` tokens from the system irreversibly, from signer account
///
/// @param amount the amount of money to burn
fn try_burn<S: Storage, A: Api, Q: Querier>(
    deps: &mut Extern<S, A, Q>,
    env: Env,
    amount: Uint128,
) -> StdResult<HandleResponse> {
    let sender_address = deps.api.canonical_address(&env.message.sender)?;
    let amount = amount.u128();

    let mut balances = Balances::from_storage(&mut deps.storage);
    let mut account_balance = balances.balance(&sender_address);

    if account_balance < amount {
        return Err(StdError::generic_err(format!(
            "insufficient funds to burn: balance={}, required={}",
            account_balance, amount
        )));
    }
    account_balance -= amount;

    balances.set_account_balance(&sender_address, account_balance);

    let mut config = Config::from_storage(&mut deps.storage);
    let mut total_supply = config.total_supply();
    total_supply -= amount;
    config.set_total_supply(total_supply);

    let res = HandleResponse {
        messages: vec![],
        log: vec![],
        data: Some(to_binary(&HandleAnswer::Burn { status: Success })?),
    };

    Ok(res)
}

fn perform_transfer<T: Storage>(
    store: &mut T,
    from: &CanonicalAddr,
    to: &CanonicalAddr,
    amount: u128,
) -> StdResult<()> {
    let mut balances = Balances::from_storage(store);

    let mut from_balance = balances.balance(from);
    if from_balance < amount {
        return Err(StdError::generic_err(format!(
            "Insufficient funds: balance={}, required={}",
            from_balance, amount
        )));
    }
    from_balance -= amount;
    balances.set_account_balance(from, from_balance);

    let mut to_balance = balances.balance(to);
    to_balance = to_balance.checked_add(amount).ok_or_else(|| {
        StdError::generic_err("This tx will literally make them too rich. Try transferring less")
    })?;
    balances.set_account_balance(to, to_balance);

    Ok(())
}

fn is_valid_name(name: &str) -> bool {
    let len = name.len();
    3 <= len && len <= 30
}

fn is_valid_symbol(symbol: &str) -> bool {
    let len = symbol.len();
    let len_is_valid = 3 <= len && len <= 6;

    len_is_valid && symbol.bytes().all(|byte| b'A' <= byte && byte <= b'Z')
}

// pub fn migrate<S: Storage, A: Api, Q: Querier>(
//     _deps: &mut Extern<S, A, Q>,
//     _env: Env,
//     _msg: MigrateMsg,
// ) -> StdResult<MigrateResponse> {
//     Ok(MigrateResponse::default())
// }<|MERGE_RESOLUTION|>--- conflicted
+++ resolved
@@ -372,11 +372,7 @@
     env: Env,
     entropy: String,
 ) -> StdResult<HandleResponse> {
-<<<<<<< HEAD
     let vk = ViewingKey::new(&env, VK_PRNG_SEED, (&entropy).as_ref());
-=======
-    let key = ViewingKey::new(&env, b"yo", (&entropy).as_ref());
->>>>>>> 27e3b44b
 
     let message_sender = deps.api.canonical_address(&env.message.sender)?;
     write_viewing_key(&mut deps.storage, &message_sender, &key);

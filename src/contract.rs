/// This contract implements SNIP-20 standard:
/// https://github.com/SecretFoundation/SNIPs/blob/master/SNIP-20.md
use cosmwasm_std::{
    to_binary, Api, BankMsg, Binary, CanonicalAddr, Coin, CosmosMsg, Env, Extern, HandleResponse,
    HumanAddr, InitResponse, Querier, QueryResult, ReadonlyStorage, StdError, StdResult, Storage,
    Uint128,
};

use crate::msg::{
    space_pad, ContractStatusLevel, HandleAnswer, HandleMsg, InitMsg, QueryAnswer, QueryMsg,
    ResponseStatus::Success,
};
use crate::rand::sha_256;
use crate::receiver::Snip20ReceiveMsg;
use crate::state::{
    get_receiver_hash, get_transfers, read_allowance, read_viewing_key, set_receiver_hash,
    store_transfer, write_allowance, write_viewing_key, Balances, Config, Constants,
    ReadonlyBalances, ReadonlyConfig,
};
use crate::viewing_key::{ViewingKey, VIEWING_KEY_SIZE};

/// We make sure that responses from `handle` are padded to a multiple of this size.
const RESPONSE_BLOCK_SIZE: usize = 256;

pub fn init<S: Storage, A: Api, Q: Querier>(
    deps: &mut Extern<S, A, Q>,
    _env: Env,
    msg: InitMsg,
) -> StdResult<InitResponse> {
    let mut total_supply: u128 = 0;
    {
        let mut balances = Balances::from_storage(&mut deps.storage);
        for balance in msg.initial_balances {
            let balance_address = deps.api.canonical_address(&balance.address)?;
            let amount = balance.amount.u128();
            balances.set_account_balance(&balance_address, amount);
            if let Some(new_total_supply) = total_supply.checked_add(amount) {
                total_supply = new_total_supply;
            } else {
                return Err(StdError::generic_err(
                    "The sum of all initial balances exceeds the maximum possible total supply",
                ));
            }
        }
    }

    // Check name, symbol, decimals
    if !is_valid_name(&msg.name) {
        return Err(StdError::generic_err(
            "Name is not in the expected format (3-30 UTF-8 bytes)",
        ));
    }
    if !is_valid_symbol(&msg.symbol) {
        return Err(StdError::generic_err(
            "Ticker symbol is not in expected format [A-Z]{3,6}",
        ));
    }
    if msg.decimals > 18 {
        return Err(StdError::generic_err("Decimals must not exceed 18"));
    }

    let admin = msg.admin.clone();

    let prng_seed = hex::decode(msg.prng_seed).map_err(|e| {
        StdError::generic_err(format!("PRNG seed must be a hexadecimal string: {}", e,))
    })?;
    let prng_seed_hashed = sha_256(&prng_seed);

    let mut config = Config::from_storage(&mut deps.storage);
    config.set_constants(&Constants {
        name: msg.name,
        symbol: msg.symbol,
        decimals: msg.decimals,
        admin,
        prng_seed: prng_seed_hashed.to_vec(),
        total_supply_is_public: msg.config.public_total_supply(),
    })?;
    config.set_total_supply(total_supply);
    config.set_contract_status(ContractStatusLevel::NormalRun);
    config.set_minters(Vec::from([msg.admin]))?;

    Ok(InitResponse::default())
}

fn pad_response(response: StdResult<HandleResponse>) -> StdResult<HandleResponse> {
    response.map(|mut response| {
        response.data = response.data.map(|mut data| {
            space_pad(RESPONSE_BLOCK_SIZE, &mut data.0);
            data
        });
        response
    })
}

pub fn handle<S: Storage, A: Api, Q: Querier>(
    deps: &mut Extern<S, A, Q>,
    env: Env,
    msg: HandleMsg,
) -> StdResult<HandleResponse> {
    let contract_status = ReadonlyConfig::from_storage(&deps.storage).contract_status();

    match contract_status {
        ContractStatusLevel::StopAll | ContractStatusLevel::StopAllButWithdrawals => {
            let response = match msg {
                HandleMsg::SetContractStatus { level, .. } => set_contract_status(deps, env, level),
                HandleMsg::Redeem { amount, .. }
                    if contract_status == ContractStatusLevel::StopAllButWithdrawals =>
                {
                    try_redeem(deps, env, amount)
                }
                _ => Err(StdError::generic_err(
                    "This contract is stopped and this action is not allowed",
                )),
            };
            return pad_response(response);
        }
        ContractStatusLevel::NormalRun => {} // If it's a normal run just continue
    }

    let response = match msg {
        // Native
        HandleMsg::Deposit { .. } => try_deposit(deps, env),
        HandleMsg::Redeem { amount, .. } => try_redeem(deps, env, amount),
        HandleMsg::Balance { .. } => try_balance(deps, env),

        // Base
        HandleMsg::Transfer {
            recipient, amount, ..
        } => try_transfer(deps, env, &recipient, amount),
        HandleMsg::Send {
            recipient,
            amount,
            msg,
            ..
        } => try_send(deps, env, &recipient, amount, msg),
        HandleMsg::Burn { amount, .. } => try_burn(deps, env, amount),
        HandleMsg::RegisterReceive { code_hash, .. } => try_register_receive(deps, env, code_hash),
        HandleMsg::CreateViewingKey { entropy, .. } => try_create_key(deps, env, entropy),
        HandleMsg::SetViewingKey { key, .. } => try_set_key(deps, env, key),

        // Allowance
        HandleMsg::IncreaseAllowance {
            spender,
            amount,
            expiration,
            ..
        } => try_increase_allowance(deps, env, spender, amount, expiration),
        HandleMsg::DecreaseAllowance {
            spender,
            amount,
            expiration,
            ..
        } => try_decrease_allowance(deps, env, spender, amount, expiration),
        HandleMsg::TransferFrom {
            owner,
            recipient,
            amount,
            ..
        } => try_transfer_from(deps, env, &owner, &recipient, amount),
        HandleMsg::SendFrom {
            owner,
            recipient,
            amount,
            msg,
            ..
        } => try_send_from(deps, env, &owner, &recipient, amount, msg),
        HandleMsg::BurnFrom { owner, amount, .. } => try_burn_from(deps, env, &owner, amount),

        // Mint
        HandleMsg::Mint {
            amount, address, ..
        } => try_mint(deps, env, address, amount),

        // Other
        HandleMsg::ChangeAdmin { address, .. } => change_admin(deps, env, address),
        HandleMsg::SetContractStatus { level, .. } => set_contract_status(deps, env, level),
        HandleMsg::AddMinters { minters, .. } => add_minters(deps, env, minters),
        HandleMsg::RemoveMinters { minters, .. } => remove_minters(deps, env, minters),
        HandleMsg::SetMinters { minters, .. } => set_minters(deps, env, minters),
    };

    pad_response(response)
}

pub fn query<S: Storage, A: Api, Q: Querier>(deps: &Extern<S, A, Q>, msg: QueryMsg) -> QueryResult {
    match msg {
        QueryMsg::TokenInfo {} => query_token_info(&deps.storage),
        QueryMsg::ExchangeRate {} => query_exchange_rate(),
        QueryMsg::Allowance { owner, spender, .. } => try_check_allowance(deps, owner, spender),
        QueryMsg::Minters { .. } => query_minters(deps),
        _ => authenticated_queries(deps, msg),
    }
}

pub fn authenticated_queries<S: Storage, A: Api, Q: Querier>(
    deps: &Extern<S, A, Q>,
    msg: QueryMsg,
) -> QueryResult {
    let (addresses, key) = msg.get_validation_params();

    for address in addresses {
        let canonical_addr = deps.api.canonical_address(address)?;

        let expected_key = read_viewing_key(&deps.storage, &canonical_addr);

        if expected_key.is_none() {
            // Checking the key will take significant time. We don't want to exit immediately if it isn't set
            // in a way which will allow to time the command and determine if a viewing key doesn't exist
            key.check_viewing_key(&[0u8; VIEWING_KEY_SIZE]);
        } else if key.check_viewing_key(expected_key.unwrap().as_slice()) {
            return match msg {
                // Base
                QueryMsg::Balance { address, .. } => query_balance(&deps, &address),
                QueryMsg::TransferHistory {
                    address,
                    page,
                    page_size,
                    ..
                } => query_transactions(&deps, &address, page.unwrap_or(0), page_size),
                QueryMsg::Allowance { owner, spender, .. } => {
                    try_check_allowance(deps, owner, spender)
                }
                _ => panic!("This query type does not require authentication"),
            };
        }
    }

    Ok(to_binary(&QueryAnswer::ViewingKeyError {
        msg: "Wrong viewing key for this address or viewing key not set".to_string(),
    })?)
}

/// This function just returns a constant 1:1 rate to uscrt, since that's the purpose of this
/// contract.
fn query_exchange_rate() -> QueryResult {
    to_binary(&QueryAnswer::ExchangeRate {
        rate: Uint128(1),
        denom: "uscrt".to_string(),
    })
}

fn query_token_info<S: ReadonlyStorage>(storage: &S) -> QueryResult {
    let config = ReadonlyConfig::from_storage(storage);
    let constants = config.constants()?;

    let total_supply = if constants.total_supply_is_public {
        Some(Uint128(config.total_supply()))
    } else {
        None
    };

    to_binary(&QueryAnswer::TokenInfo {
        name: constants.name,
        symbol: constants.symbol,
        decimals: constants.decimals,
        total_supply,
    })
}

pub fn query_transactions<S: Storage, A: Api, Q: Querier>(
    deps: &Extern<S, A, Q>,
    account: &HumanAddr,
    page: u32,
    page_size: u32,
) -> StdResult<Binary> {
    let address = deps.api.canonical_address(account).unwrap();
    let txs = get_transfers(&deps.api, &deps.storage, &address, page, page_size)?;

    let result = QueryAnswer::TransferHistory { txs };
    to_binary(&result)
}

pub fn query_balance<S: Storage, A: Api, Q: Querier>(
    deps: &Extern<S, A, Q>,
    account: &HumanAddr,
) -> StdResult<Binary> {
    let address = deps.api.canonical_address(account)?;

    let response = QueryAnswer::Balance {
        amount: Uint128(get_balance(&deps.storage, &address)),
    };
    to_binary(&response)
}

fn query_minters<S: Storage, A: Api, Q: Querier>(deps: &Extern<S, A, Q>) -> StdResult<Binary> {
    let minters = ReadonlyConfig::from_storage(&deps.storage).minters();

    let response = QueryAnswer::Minters { minters };
    to_binary(&response)
}

fn change_admin<S: Storage, A: Api, Q: Querier>(
    deps: &mut Extern<S, A, Q>,
    env: Env,
    address: HumanAddr,
) -> StdResult<HandleResponse> {
    let mut config = Config::from_storage(&mut deps.storage);

    check_if_admin(&config, &env.message.sender)?;

    let mut consts = config.constants()?;
    consts.admin = address;
    config.set_constants(&consts)?;

    Ok(HandleResponse {
        messages: vec![],
        log: vec![],
        data: Some(to_binary(&HandleAnswer::ChangeAdmin { status: Success })?),
    })
}

fn try_mint<S: Storage, A: Api, Q: Querier>(
    deps: &mut Extern<S, A, Q>,
    env: Env,
    address: HumanAddr,
    amount: Uint128,
) -> StdResult<HandleResponse> {
    let mut config = Config::from_storage(&mut deps.storage);

    let minters = config.minters();
    if minters.contains(&env.message.sender) {
        return Err(StdError::generic_err(
<<<<<<< HEAD
            "Admin commands can only be run from admin address",
=======
            "Minting is allowed to minter accounts only",
>>>>>>> c5774958
        ));
    }

    let amount = amount.u128();

    let mut total_supply = config.total_supply();
    if let Some(new_total_supply) = total_supply.checked_add(amount) {
        total_supply = new_total_supply;
    } else {
        return Err(StdError::generic_err(
            "This mint attempt would increase the total supply above the supported maximum",
        ));
    }
    config.set_total_supply(total_supply);

    let receipient_account = &deps.api.canonical_address(&address)?;

    let mut balances = Balances::from_storage(&mut deps.storage);

    let mut account_balance = balances.balance(receipient_account);

    if let Some(new_balance) = account_balance.checked_add(amount) {
        account_balance = new_balance;
    } else {
        // This error literally can not happen, since the account's funds are a subset
        // of the total supply, both are stored as u128, and we check for overflow of
        // the total supply just a couple lines before.
        // Still, writing this to cover all overflows.
        return Err(StdError::generic_err(
            "This mint attempt would increase the account's balance above the supported maximum",
        ));
    }

    balances.set_account_balance(receipient_account, account_balance);

    let res = HandleResponse {
        messages: vec![],
        log: vec![],
        data: Some(to_binary(&HandleAnswer::Mint { status: Success })?),
    };

    Ok(res)
}

pub fn try_set_key<S: Storage, A: Api, Q: Querier>(
    deps: &mut Extern<S, A, Q>,
    env: Env,
    key: String,
) -> StdResult<HandleResponse> {
    let vk = ViewingKey(key);

<<<<<<< HEAD
    // TODO: Is this check needed? do we want to enforce 52-byte long passphrases?
    if !vk.is_valid() {
        return Ok(HandleResponse {
            messages: vec![],
            log: vec![],
            data: Some(to_binary(&HandleAnswer::SetViewingKey { status: Failure })?),
        });
    }

=======
>>>>>>> c5774958
    let message_sender = deps.api.canonical_address(&env.message.sender)?;
    write_viewing_key(&mut deps.storage, &message_sender, &vk);

    Ok(HandleResponse {
        messages: vec![],
        log: vec![],
        data: Some(to_binary(&HandleAnswer::SetViewingKey { status: Success })?),
    })
}

pub fn try_create_key<S: Storage, A: Api, Q: Querier>(
    deps: &mut Extern<S, A, Q>,
    env: Env,
    entropy: String,
) -> StdResult<HandleResponse> {
    let constants = ReadonlyConfig::from_storage(&deps.storage).constants()?;
    let prng_seed = constants.prng_seed;

    let key = ViewingKey::new(&env, &prng_seed, (&entropy).as_ref());

    let message_sender = deps.api.canonical_address(&env.message.sender)?;
    write_viewing_key(&mut deps.storage, &message_sender, &key);

    Ok(HandleResponse {
        messages: vec![],
        log: vec![],
        data: Some(to_binary(&HandleAnswer::CreateViewingKey { key })?),
    })
}

fn set_contract_status<S: Storage, A: Api, Q: Querier>(
    deps: &mut Extern<S, A, Q>,
    env: Env,
    status_level: ContractStatusLevel,
) -> StdResult<HandleResponse> {
    let mut config = Config::from_storage(&mut deps.storage);

<<<<<<< HEAD
    // Check for admin privileges
    let msg_sender = &env.message.sender;
    if &config.constants()?.admin != msg_sender {
        return Err(StdError::generic_err(
            "Admin commands can only be run from admin address",
        ));
    }
=======
    check_if_admin(&config, &env.message.sender)?;
>>>>>>> c5774958

    config.set_contract_status(status_level);

    Ok(HandleResponse {
        messages: vec![],
        log: vec![],
        data: Some(to_binary(&HandleAnswer::SetContractStatus {
            status: Success,
        })?),
    })
}

pub fn try_check_allowance<S: Storage, A: Api, Q: Querier>(
    deps: &Extern<S, A, Q>,
    owner: HumanAddr,
    spender: HumanAddr,
) -> StdResult<Binary> {
    let owner_address = deps.api.canonical_address(&owner)?;
    let spender_address = deps.api.canonical_address(&spender)?;

    let allowance = read_allowance(&deps.storage, &owner_address, &spender_address)?;

    let response = QueryAnswer::Allowance {
        owner,
        spender,
        allowance: Uint128(allowance.amount),
        expiration: allowance.expiration,
    };
    to_binary(&response)
}

pub fn try_balance<S: Storage, A: Api, Q: Querier>(
    deps: &mut Extern<S, A, Q>,
    env: Env,
) -> StdResult<HandleResponse> {
    let sender_address = deps.api.canonical_address(&env.message.sender)?;
    let account_balance = get_balance(&deps.storage, &sender_address);

    Ok(HandleResponse {
        messages: vec![],
        log: vec![],
        data: Some(to_binary(&HandleAnswer::Balance {
            amount: Uint128(account_balance),
        })?),
    })
}

fn get_balance<S: Storage>(storage: &S, account: &CanonicalAddr) -> u128 {
    ReadonlyBalances::from_storage(storage).account_amount(account)
}

fn try_deposit<S: Storage, A: Api, Q: Querier>(
    deps: &mut Extern<S, A, Q>,
    env: Env,
) -> StdResult<HandleResponse> {
    let mut amount = Uint128::zero();

    for coin in &env.message.sent_funds {
        if coin.denom == "uscrt" {
            amount = coin.amount
        }
    }

    if amount.is_zero() {
        return Err(StdError::generic_err("No funds were sent to be deposited"));
    }

    let amount = amount.u128();

    let sender_address = deps.api.canonical_address(&env.message.sender)?;

    let mut balances = Balances::from_storage(&mut deps.storage);
    let account_balance = balances.balance(&sender_address);
    if let Some(account_balance) = account_balance.checked_add(amount) {
        balances.set_account_balance(&sender_address, account_balance);
    } else {
        return Err(StdError::generic_err(
            "This deposit would overflow your balance",
        ));
    }

    let mut config = Config::from_storage(&mut deps.storage);
    let total_supply = config.total_supply();
    if let Some(total_supply) = total_supply.checked_add(amount) {
        config.set_total_supply(total_supply);
    } else {
        return Err(StdError::generic_err(
            "This deposit would overflow the currency's total supply",
        ));
    }

    let res = HandleResponse {
        messages: vec![],
        log: vec![],
        data: Some(to_binary(&HandleAnswer::Deposit { status: Success })?),
    };

    Ok(res)
}

fn try_redeem<S: Storage, A: Api, Q: Querier>(
    deps: &mut Extern<S, A, Q>,
    env: Env,
    amount: Uint128,
) -> StdResult<HandleResponse> {
    let sender_address = deps.api.canonical_address(&env.message.sender)?;
    let amount_raw = amount.u128();

    let mut balances = Balances::from_storage(&mut deps.storage);
    let account_balance = balances.balance(&sender_address);

    if let Some(account_balance) = account_balance.checked_sub(amount_raw) {
        balances.set_account_balance(&sender_address, account_balance);
    } else {
        return Err(StdError::generic_err(format!(
            "insufficient funds to burn: balance={}, required={}",
            account_balance, amount_raw
        )));
    }

    let mut config = Config::from_storage(&mut deps.storage);
    let total_supply = config.total_supply();
    if let Some(total_supply) = total_supply.checked_sub(amount_raw) {
        config.set_total_supply(total_supply);
    } else {
        return Err(StdError::generic_err(
            "You are tyring to redeem more tokens than what is available in the total supply",
        ));
    }

    let withdrawl_coins: Vec<Coin> = vec![Coin {
        denom: "uscrt".to_string(),
        amount,
    }];

    let res = HandleResponse {
        messages: vec![CosmosMsg::Bank(BankMsg::Send {
            from_address: env.contract.address,
            to_address: env.message.sender,
            amount: withdrawl_coins,
        })],
        log: vec![],
        data: Some(to_binary(&HandleAnswer::Redeem { status: Success })?),
    };

    Ok(res)
}

fn try_transfer_impl<S: Storage, A: Api, Q: Querier>(
    deps: &mut Extern<S, A, Q>,
    env: Env,
    recipient: &HumanAddr,
    amount: Uint128,
) -> StdResult<()> {
    let sender_address = deps.api.canonical_address(&env.message.sender)?;
    let recipient_address = deps.api.canonical_address(recipient)?;

    perform_transfer(
        &mut deps.storage,
        &sender_address,
        &recipient_address,
        amount.u128(),
    )?;

    let symbol = Config::from_storage(&mut deps.storage).constants()?.symbol;

    store_transfer(
        &mut deps.storage,
        &sender_address,
        &recipient_address,
        amount,
        symbol,
    )?;

    Ok(())
}

fn try_transfer<S: Storage, A: Api, Q: Querier>(
    deps: &mut Extern<S, A, Q>,
    env: Env,
    recipient: &HumanAddr,
    amount: Uint128,
) -> StdResult<HandleResponse> {
    try_transfer_impl(deps, env, recipient, amount)?;

    let res = HandleResponse {
        messages: vec![],
        log: vec![],
        data: Some(to_binary(&HandleAnswer::Transfer { status: Success })?),
    };
    Ok(res)
}

fn try_add_receiver_api_callback<S: ReadonlyStorage>(
    messages: &mut Vec<CosmosMsg>,
    storage: &S,
    recipient: &HumanAddr,
    msg: Option<Binary>,
    sender: HumanAddr,
    from: HumanAddr,
    amount: Uint128,
) -> StdResult<()> {
    let receiver_hash = get_receiver_hash(storage, recipient);
    if let Some(receiver_hash) = receiver_hash {
        let receiver_hash = receiver_hash?;
        let receiver_msg = Snip20ReceiveMsg::new(sender, from, amount, msg);
        let callback_msg = receiver_msg.into_cosmos_msg(receiver_hash, recipient.clone())?;

        messages.push(callback_msg);
    }
    Ok(())
}

fn try_send<S: Storage, A: Api, Q: Querier>(
    deps: &mut Extern<S, A, Q>,
    env: Env,
    recipient: &HumanAddr,
    amount: Uint128,
    msg: Option<Binary>,
) -> StdResult<HandleResponse> {
    let sender = env.message.sender.clone();
    try_transfer_impl(deps, env, recipient, amount)?;

    let mut messages = vec![];

    try_add_receiver_api_callback(
        &mut messages,
        &deps.storage,
        recipient,
        msg,
        sender.clone(),
        sender,
        amount,
    )?;

    let res = HandleResponse {
        messages,
        log: vec![],
        data: Some(to_binary(&HandleAnswer::Send { status: Success })?),
    };
    Ok(res)
}

fn try_register_receive<S: Storage, A: Api, Q: Querier>(
    deps: &mut Extern<S, A, Q>,
    env: Env,
    code_hash: String,
) -> StdResult<HandleResponse> {
    set_receiver_hash(&mut deps.storage, &env.message.sender, code_hash);
    let res = HandleResponse {
        messages: vec![],
        log: vec![],
        data: Some(to_binary(&HandleAnswer::RegisterReceive {
            status: Success,
        })?),
    };
    Ok(res)
}

fn insufficient_allowance(allowance: u128, required: u128) -> StdError {
    StdError::generic_err(format!(
        "Insufficient allowance: allowance={}, required={}",
        allowance, required
    ))
}

fn try_transfer_from_impl<S: Storage, A: Api, Q: Querier>(
    deps: &mut Extern<S, A, Q>,
    env: Env,
    owner: &HumanAddr,
    recipient: &HumanAddr,
    amount: Uint128,
) -> StdResult<()> {
    let spender_address = deps.api.canonical_address(&env.message.sender)?;
    let owner_address = deps.api.canonical_address(owner)?;
    let recipient_address = deps.api.canonical_address(recipient)?;
    let amount_raw = amount.u128();

    let mut allowance = read_allowance(&deps.storage, &owner_address, &spender_address)?;

    if allowance.expiration.map(|ex| ex < env.block.time) == Some(true) {
        allowance.amount = 0;
        write_allowance(
            &mut deps.storage,
            &owner_address,
            &spender_address,
            allowance,
        )?;
        return Err(insufficient_allowance(0, amount_raw));
    }

    if let Some(new_allowance) = allowance.amount.checked_sub(amount_raw) {
        allowance.amount = new_allowance;
    } else {
        return Err(insufficient_allowance(allowance.amount, amount_raw));
    }

    write_allowance(
        &mut deps.storage,
        &owner_address,
        &spender_address,
        allowance,
    )?;
    perform_transfer(
        &mut deps.storage,
        &owner_address,
        &recipient_address,
        amount_raw,
    )?;

    let symbol = Config::from_storage(&mut deps.storage).constants()?.symbol;

    store_transfer(
        &mut deps.storage,
        &owner_address,
        &recipient_address,
        amount,
        symbol,
    )?;

    Ok(())
}

fn try_transfer_from<S: Storage, A: Api, Q: Querier>(
    deps: &mut Extern<S, A, Q>,
    env: Env,
    owner: &HumanAddr,
    recipient: &HumanAddr,
    amount: Uint128,
) -> StdResult<HandleResponse> {
    try_transfer_from_impl(deps, env, owner, recipient, amount)?;

    let res = HandleResponse {
        messages: vec![],
        log: vec![],
        data: Some(to_binary(&HandleAnswer::TransferFrom { status: Success })?),
    };
    Ok(res)
}

fn try_send_from<S: Storage, A: Api, Q: Querier>(
    deps: &mut Extern<S, A, Q>,
    env: Env,
    owner: &HumanAddr,
    recipient: &HumanAddr,
    amount: Uint128,
    msg: Option<Binary>,
) -> StdResult<HandleResponse> {
    let sender = env.message.sender.clone();
    try_transfer_from_impl(deps, env, owner, recipient, amount)?;

    let mut messages = vec![];

    try_add_receiver_api_callback(
        &mut messages,
        &deps.storage,
        recipient,
        msg,
        sender,
        owner.clone(),
        amount,
    )?;

    let res = HandleResponse {
        messages,
        log: vec![],
        data: Some(to_binary(&HandleAnswer::SendFrom { status: Success })?),
    };
    Ok(res)
}

fn try_burn_from<S: Storage, A: Api, Q: Querier>(
    deps: &mut Extern<S, A, Q>,
    env: Env,
    owner: &HumanAddr,
    amount: Uint128,
) -> StdResult<HandleResponse> {
    let spender_address = deps.api.canonical_address(&env.message.sender)?;
    let owner_address = deps.api.canonical_address(owner)?;
    let amount = amount.u128();

    let mut allowance = read_allowance(&deps.storage, &owner_address, &spender_address)?;

    if allowance.expiration.map(|ex| ex < env.block.time) == Some(true) {
        allowance.amount = 0;
        write_allowance(
            &mut deps.storage,
            &owner_address,
            &spender_address,
            allowance,
        )?;
        return Err(insufficient_allowance(0, amount));
    }

    if let Some(new_allowance) = allowance.amount.checked_sub(amount) {
        allowance.amount = new_allowance;
    } else {
        return Err(insufficient_allowance(allowance.amount, amount));
    }

    write_allowance(
        &mut deps.storage,
        &owner_address,
        &spender_address,
        allowance,
    )?;

    // subtract from owner account
    let mut balances = Balances::from_storage(&mut deps.storage);
    let mut account_balance = balances.balance(&owner_address);

    if let Some(new_balance) = account_balance.checked_sub(amount) {
        account_balance = new_balance;
    } else {
        return Err(StdError::generic_err(format!(
            "insufficient funds to burn: balance={}, required={}",
            account_balance, amount
        )));
    }
    balances.set_account_balance(&owner_address, account_balance);

    // remove from supply
    let mut config = Config::from_storage(&mut deps.storage);
    let mut total_supply = config.total_supply();
    if let Some(new_total_supply) = total_supply.checked_sub(amount) {
        total_supply = new_total_supply;
    } else {
        return Err(StdError::generic_err(
            "You're trying to burn more than is available in the total supply",
        ));
    }
    config.set_total_supply(total_supply);

    let res = HandleResponse {
        messages: vec![],
        log: vec![],
        data: Some(to_binary(&HandleAnswer::BurnFrom { status: Success })?),
    };

    Ok(res)
}

fn try_increase_allowance<S: Storage, A: Api, Q: Querier>(
    deps: &mut Extern<S, A, Q>,
    env: Env,
    spender: HumanAddr,
    amount: Uint128,
    expiration: Option<u64>,
) -> StdResult<HandleResponse> {
    let owner_address = deps.api.canonical_address(&env.message.sender)?;
    let spender_address = deps.api.canonical_address(&spender)?;

    let mut allowance = read_allowance(&deps.storage, &owner_address, &spender_address)?;
    allowance.amount = allowance.amount.saturating_add(amount.u128());
    if expiration.is_some() {
        allowance.expiration = expiration;
    }
    let new_amount = allowance.amount;
    write_allowance(
        &mut deps.storage,
        &owner_address,
        &spender_address,
        allowance,
    )?;

    let res = HandleResponse {
        messages: vec![],
        log: vec![],
        data: Some(to_binary(&HandleAnswer::IncreaseAllowance {
            owner: env.message.sender,
            spender,
            allowance: Uint128(new_amount),
        })?),
    };
    Ok(res)
}

fn try_decrease_allowance<S: Storage, A: Api, Q: Querier>(
    deps: &mut Extern<S, A, Q>,
    env: Env,
    spender: HumanAddr,
    amount: Uint128,
    expiration: Option<u64>,
) -> StdResult<HandleResponse> {
    let owner_address = deps.api.canonical_address(&env.message.sender)?;
    let spender_address = deps.api.canonical_address(&spender)?;

    let mut allowance = read_allowance(&deps.storage, &owner_address, &spender_address)?;
    allowance.amount = allowance.amount.saturating_sub(amount.u128());
    if expiration.is_some() {
        allowance.expiration = expiration;
    }
    let new_amount = allowance.amount;
    write_allowance(
        &mut deps.storage,
        &owner_address,
        &spender_address,
        allowance,
    )?;

    let res = HandleResponse {
        messages: vec![],
        log: vec![],
        data: Some(to_binary(&HandleAnswer::DecreaseAllowance {
            owner: env.message.sender,
            spender,
            allowance: Uint128(new_amount),
        })?),
    };
    Ok(res)
}

fn add_minters<S: Storage, A: Api, Q: Querier>(
    deps: &mut Extern<S, A, Q>,
    env: Env,
    minters_to_add: Vec<HumanAddr>,
) -> StdResult<HandleResponse> {
    let mut config = Config::from_storage(&mut deps.storage);

    check_if_admin(&config, &env.message.sender)?;

    config.add_minters(minters_to_add)?;

    Ok(HandleResponse {
        messages: vec![],
        log: vec![],
        data: Some(to_binary(&HandleAnswer::AddMinters { status: Success })?),
    })
}

fn remove_minters<S: Storage, A: Api, Q: Querier>(
    deps: &mut Extern<S, A, Q>,
    env: Env,
    minters_to_remove: Vec<HumanAddr>,
) -> StdResult<HandleResponse> {
    let mut config = Config::from_storage(&mut deps.storage);

    check_if_admin(&config, &env.message.sender)?;

    config.remove_minters(minters_to_remove)?;

    Ok(HandleResponse {
        messages: vec![],
        log: vec![],
        data: Some(to_binary(&HandleAnswer::RemoveMinters { status: Success })?),
    })
}

fn set_minters<S: Storage, A: Api, Q: Querier>(
    deps: &mut Extern<S, A, Q>,
    env: Env,
    minters_to_set: Vec<HumanAddr>,
) -> StdResult<HandleResponse> {
    let mut config = Config::from_storage(&mut deps.storage);

    check_if_admin(&config, &env.message.sender)?;

    config.set_minters(minters_to_set)?;

    Ok(HandleResponse {
        messages: vec![],
        log: vec![],
        data: Some(to_binary(&HandleAnswer::SetMinters { status: Success })?),
    })
}

/// Burn tokens
///
/// Remove `amount` tokens from the system irreversibly, from signer account
///
/// @param amount the amount of money to burn
fn try_burn<S: Storage, A: Api, Q: Querier>(
    deps: &mut Extern<S, A, Q>,
    env: Env,
    amount: Uint128,
) -> StdResult<HandleResponse> {
    let sender_address = deps.api.canonical_address(&env.message.sender)?;
    let amount = amount.u128();

    let mut balances = Balances::from_storage(&mut deps.storage);
    let mut account_balance = balances.balance(&sender_address);

    if let Some(new_account_balance) = account_balance.checked_sub(amount) {
        account_balance = new_account_balance;
    } else {
        return Err(StdError::generic_err(format!(
            "insufficient funds to burn: balance={}, required={}",
            account_balance, amount
        )));
    }

    balances.set_account_balance(&sender_address, account_balance);

    let mut config = Config::from_storage(&mut deps.storage);
    let mut total_supply = config.total_supply();
    if let Some(new_total_supply) = total_supply.checked_sub(amount) {
        total_supply = new_total_supply;
    } else {
        return Err(StdError::generic_err(
            "You're trying to burn more than is available in the total supply",
        ));
    }
    config.set_total_supply(total_supply);

    let res = HandleResponse {
        messages: vec![],
        log: vec![],
        data: Some(to_binary(&HandleAnswer::Burn { status: Success })?),
    };

    Ok(res)
}

fn perform_transfer<T: Storage>(
    store: &mut T,
    from: &CanonicalAddr,
    to: &CanonicalAddr,
    amount: u128,
) -> StdResult<()> {
    let mut balances = Balances::from_storage(store);

    let mut from_balance = balances.balance(from);
    if let Some(new_from_balance) = from_balance.checked_sub(amount) {
        from_balance = new_from_balance;
    } else {
        return Err(StdError::generic_err(format!(
            "Insufficient funds: balance={}, required={}",
            from_balance, amount
        )));
    }
    balances.set_account_balance(from, from_balance);

    let mut to_balance = balances.balance(to);
    to_balance = to_balance.checked_add(amount).ok_or_else(|| {
        StdError::generic_err("This tx will literally make them too rich. Try transferring less")
    })?;
    balances.set_account_balance(to, to_balance);

    Ok(())
}

fn is_admin<S: Storage>(config: &Config<S>, account: &HumanAddr) -> StdResult<bool> {
    let consts = config.constants()?;
    if &consts.admin != account {
        return Ok(false);
    }

    Ok(true)
}

fn check_if_admin<S: Storage>(config: &Config<S>, account: &HumanAddr) -> StdResult<()> {
    if !is_admin(config, account)? {
        return Err(StdError::generic_err(
            "This is an admin command. Admin commands can only be run from admin address",
        ));
    }

    Ok(())
}

fn is_valid_name(name: &str) -> bool {
    let len = name.len();
    3 <= len && len <= 30
}

fn is_valid_symbol(symbol: &str) -> bool {
    let len = symbol.len();
    let len_is_valid = 3 <= len && len <= 6;

    len_is_valid && symbol.bytes().all(|byte| b'A' <= byte && byte <= b'Z')
}

// pub fn migrate<S: Storage, A: Api, Q: Querier>(
//     _deps: &mut Extern<S, A, Q>,
//     _env: Env,
//     _msg: MigrateMsg,
// ) -> StdResult<MigrateResponse> {
//     Ok(MigrateResponse::default())
// }

#[cfg(test)]
mod tests {
    use super::*;
    use crate::msg::QueryMsg::{Allowance, Balance};
    use crate::msg::ResponseStatus;
    use crate::msg::{InitConfig, InitialBalance};
    use crate::viewing_key::VIEWING_KEY_LENGTH;
    use cosmwasm_std::testing::*;
    use cosmwasm_std::{from_binary, Empty, QueryResponse, WasmMsg};
    use std::alloc::handle_alloc_error;
    use std::any::Any;

    // Helper functions

    fn init_helper(
        initial_balances: Vec<InitialBalance>,
    ) -> (
        StdResult<InitResponse>,
        Extern<MockStorage, MockApi, MockQuerier>,
    ) {
        let mut deps = mock_dependencies(20, &[]);
        let env = mock_env("instantiator", &[]);

        let init_msg = InitMsg {
            name: "sec-sec".to_string(),
            admin: HumanAddr("admin".to_string()),
            symbol: "SECSEC".to_string(),
            decimals: 8,
            initial_balances,
            prng_seed: hex::encode("lolz fun yay"),
            config: Default::default(),
        };

        (init(&mut deps, env, init_msg), deps)
    }

    /// Will return a ViewingKey only for the first account in `initial_balances`
    fn auth_query_helper(
        initial_balances: Vec<InitialBalance>,
    ) -> (ViewingKey, Extern<MockStorage, MockApi, MockQuerier>) {
        let (init_result, mut deps) = init_helper(initial_balances.clone());
        assert!(
            init_result.is_ok(),
            "Init failed: {}",
            init_result.err().unwrap()
        );

        let account = initial_balances[0].address.clone();
        let create_vk_msg = HandleMsg::CreateViewingKey {
            entropy: "42".to_string(),
            padding: None,
        };
        let handle_response = handle(&mut deps, mock_env(account.0, &[]), create_vk_msg).unwrap();
        let vk = match from_binary(&handle_response.data.unwrap()).unwrap() {
            HandleAnswer::CreateViewingKey { key } => key,
            _ => panic!("Unexpected result from handle"),
        };

        (vk, deps)
    }

    fn extract_error_msg<T: Any>(error: StdResult<T>) -> String {
        match error {
            Ok(response) => {
                let bin_err = (&response as &dyn Any).downcast_ref::<Binary>().unwrap();
                match from_binary(bin_err).unwrap() {
                    QueryAnswer::ViewingKeyError { msg } => msg,
                    _ => panic!("Unexpected query answer"),
                }
            }
            Err(err) => match err {
                StdError::GenericErr { msg, .. } => msg,
                _ => panic!("Unexpected result from init"),
            },
        }
    }

    fn ensure_success(handle_result: HandleResponse) -> bool {
        let handle_result: HandleAnswer = from_binary(&handle_result.data.unwrap()).unwrap();

        match handle_result {
            HandleAnswer::Deposit { status }
            | HandleAnswer::Redeem { status }
            | HandleAnswer::Transfer { status }
            | HandleAnswer::Send { status }
            | HandleAnswer::Burn { status }
            | HandleAnswer::RegisterReceive { status }
            | HandleAnswer::SetViewingKey { status }
            | HandleAnswer::TransferFrom { status }
            | HandleAnswer::SendFrom { status }
            | HandleAnswer::BurnFrom { status }
            | HandleAnswer::Mint { status }
            | HandleAnswer::ChangeAdmin { status }
            | HandleAnswer::SetContractStatus { status } => {
                matches!(status, ResponseStatus::Success {..})
            }
            _ => panic!("Not supported for success"),
        }
    }

    // Init tests

    #[test]
    fn test_init_sanity() {
        let (init_result, mut deps) = init_helper(vec![InitialBalance {
            address: HumanAddr("lebron".to_string()),
            amount: Uint128(5000),
        }]);
        assert_eq!(init_result.unwrap(), InitResponse::default());

        let config = ReadonlyConfig::from_storage(&deps.storage);
        let constants = config.constants().unwrap();
        assert_eq!(config.total_supply(), 5000);
        assert_eq!(config.contract_status(), ContractStatusLevel::NormalRun);
        assert_eq!(constants.name, "sec-sec".to_string());
        assert_eq!(constants.admin, HumanAddr("admin".to_string()));
        assert_eq!(constants.symbol, "SECSEC".to_string());
        assert_eq!(constants.decimals, 8);
        assert_eq!(
            constants.prng_seed,
            sha_256("lolz fun yay".to_owned().as_bytes())
        );
        assert_eq!(constants.total_supply_is_public, false);
    }

    #[test]
    fn test_total_supply_overflow() {
        let (init_result, mut deps) = init_helper(vec![InitialBalance {
            address: HumanAddr("lebron".to_string()),
            amount: Uint128(u128::max_value()),
        }]);
        assert!(
            init_result.is_ok(),
            "Init failed: {}",
            init_result.err().unwrap()
        );

        let (init_result, mut deps) = init_helper(vec![
            InitialBalance {
                address: HumanAddr("lebron".to_string()),
                amount: Uint128(u128::max_value()),
            },
            InitialBalance {
                address: HumanAddr("giannis".to_string()),
                amount: Uint128(1),
            },
        ]);
        let error = extract_error_msg(init_result);
        assert_eq!(
            error,
            "The sum of all initial balances exceeds the maximum possible total supply"
        );
    }

    // Handle tests

    #[test]
    fn test_handle_transfer() {
        let (init_result, mut deps) = init_helper(vec![InitialBalance {
            address: HumanAddr("bob".to_string()),
            amount: Uint128(5000),
        }]);
        assert!(
            init_result.is_ok(),
            "Init failed: {}",
            init_result.err().unwrap()
        );

        let handle_msg = HandleMsg::Transfer {
            recipient: HumanAddr("alice".to_string()),
            amount: Uint128(1000),
            padding: None,
        };
        let handle_result = handle(&mut deps, mock_env("bob", &[]), handle_msg);
        let result = handle_result.unwrap();
        assert!(ensure_success(result));
        let bob_canonical = deps
            .api
            .canonical_address(&HumanAddr("bob".to_string()))
            .unwrap();
        let alice_canonical = deps
            .api
            .canonical_address(&HumanAddr("alice".to_string()))
            .unwrap();
        let balances = ReadonlyBalances::from_storage(&deps.storage);
        assert_eq!(5000 - 1000, balances.account_amount(&bob_canonical));
        assert_eq!(1000, balances.account_amount(&alice_canonical));

        let handle_msg = HandleMsg::Transfer {
            recipient: HumanAddr("alice".to_string()),
            amount: Uint128(10000),
            padding: None,
        };
        let handle_result = handle(&mut deps, mock_env("bob", &[]), handle_msg);
        let error = extract_error_msg(handle_result);
        assert!(error.contains("Insufficient funds"));
    }

    #[test]
    fn test_handle_send() {
        let (init_result, mut deps) = init_helper(vec![InitialBalance {
            address: HumanAddr("bob".to_string()),
            amount: Uint128(5000),
        }]);
        assert!(
            init_result.is_ok(),
            "Init failed: {}",
            init_result.err().unwrap()
        );

        let handle_msg = HandleMsg::RegisterReceive {
            code_hash: "this_is_a_hash_of_a_code".to_string(),
            padding: None,
        };
        let handle_result = handle(&mut deps, mock_env("contract", &[]), handle_msg);
        let result = handle_result.unwrap();
        assert!(ensure_success(result));

        let handle_msg = HandleMsg::Send {
            recipient: HumanAddr("contract".to_string()),
            amount: Uint128(100),
            padding: None,
            msg: Some(to_binary("hey hey you you").unwrap()),
        };
        let handle_result = handle(&mut deps, mock_env("bob", &[]), handle_msg);
        let result = handle_result.unwrap();
        assert!(ensure_success(result.clone()));
        assert!(result.messages.contains(&CosmosMsg::Wasm(WasmMsg::Execute {
            contract_addr: HumanAddr("contract".to_string()),
            callback_code_hash: "this_is_a_hash_of_a_code".to_string(),
            msg: Snip20ReceiveMsg::new(
                HumanAddr("bob".to_string()),
                Uint128(100),
                Some(to_binary("hey hey you you").unwrap())
            )
            .into_binary()
            .unwrap(),
            send: vec![]
        })));
    }

    #[test]
    fn test_handle_register_receive() {
        let (init_result, mut deps) = init_helper(vec![InitialBalance {
            address: HumanAddr("bob".to_string()),
            amount: Uint128(5000),
        }]);
        assert!(
            init_result.is_ok(),
            "Init failed: {}",
            init_result.err().unwrap()
        );

        let handle_msg = HandleMsg::RegisterReceive {
            code_hash: "this_is_a_hash_of_a_code".to_string(),
            padding: None,
        };
        let handle_result = handle(&mut deps, mock_env("contract", &[]), handle_msg);
        let result = handle_result.unwrap();
        assert!(ensure_success(result));

        let hash = get_receiver_hash(&deps.storage, &HumanAddr("contract".to_string()))
            .unwrap()
            .unwrap();
        assert_eq!(hash, "this_is_a_hash_of_a_code".to_string());
    }

    #[test]
    fn test_handle_create_viewing_key() {
        let (init_result, mut deps) = init_helper(vec![InitialBalance {
            address: HumanAddr("bob".to_string()),
            amount: Uint128(5000),
        }]);
        assert!(
            init_result.is_ok(),
            "Init failed: {}",
            init_result.err().unwrap()
        );

        let handle_msg = HandleMsg::CreateViewingKey {
            entropy: "".to_string(),
            padding: None,
        };
        let handle_result = handle(&mut deps, mock_env("bob", &[]), handle_msg);
        assert!(
            handle_result.is_ok(),
            "handle() failed: {}",
            handle_result.err().unwrap()
        );
        let answer: HandleAnswer = from_binary(&handle_result.unwrap().data.unwrap()).unwrap();

        let key = match answer {
            HandleAnswer::CreateViewingKey { key } => key,
            _ => panic!("NOPE"),
        };
        let bob_canonical = deps
            .api
            .canonical_address(&HumanAddr("bob".to_string()))
            .unwrap();
        let saved_vk = read_viewing_key(&deps.storage, &bob_canonical).unwrap();
        assert!(key.check_viewing_key(saved_vk.as_slice()));
    }

    #[test]
    fn test_handle_set_viewing_key() {
        let (init_result, mut deps) = init_helper(vec![InitialBalance {
            address: HumanAddr("bob".to_string()),
            amount: Uint128(5000),
        }]);
        assert!(
            init_result.is_ok(),
            "Init failed: {}",
            init_result.err().unwrap()
        );

        // Set invalid VK
        let handle_msg = HandleMsg::SetViewingKey {
            key: "hi lol".to_string(),
            padding: None,
        };
        let handle_result = handle(&mut deps, mock_env("bob", &[]), handle_msg);
        let unwrapped_result: HandleAnswer =
            from_binary(&handle_result.unwrap().data.unwrap()).unwrap();
        assert_eq!(
            to_binary(&unwrapped_result).unwrap(),
            to_binary(&HandleAnswer::SetViewingKey { status: Failure }).unwrap(),
        );

        // Set valid VK
        let actual_vk = ViewingKey("x".to_string().repeat(VIEWING_KEY_LENGTH));
        let handle_msg = HandleMsg::SetViewingKey {
            key: actual_vk.0.clone(),
            padding: None,
        };
        let handle_result = handle(&mut deps, mock_env("bob", &[]), handle_msg);
        let unwrapped_result: HandleAnswer =
            from_binary(&handle_result.unwrap().data.unwrap()).unwrap();
        assert_eq!(
            to_binary(&unwrapped_result).unwrap(),
            to_binary(&HandleAnswer::SetViewingKey { status: Success }).unwrap(),
        );
        let bob_canonical = deps
            .api
            .canonical_address(&HumanAddr("bob".to_string()))
            .unwrap();
        let saved_vk = read_viewing_key(&deps.storage, &bob_canonical).unwrap();
        assert!(actual_vk.check_viewing_key(&saved_vk));
    }

    #[test]
    fn test_handle_transfer_from() {
        let (init_result, mut deps) = init_helper(vec![InitialBalance {
            address: HumanAddr("bob".to_string()),
            amount: Uint128(5000),
        }]);
        assert!(
            init_result.is_ok(),
            "Init failed: {}",
            init_result.err().unwrap()
        );

        // Transfer before allowance
        let handle_msg = HandleMsg::TransferFrom {
            owner: HumanAddr("bob".to_string()),
            recipient: HumanAddr("alice".to_string()),
            amount: Uint128(2500),
            padding: None,
        };
        let handle_result = handle(&mut deps, mock_env("alice", &[]), handle_msg);
        let error = extract_error_msg(handle_result);
        assert!(error.contains("Insufficient allowance"));

        // Transfer more than allowance
        let handle_msg = HandleMsg::IncreaseAllowance {
            spender: HumanAddr("alice".to_string()),
            amount: Uint128(2000),
            padding: None,
            expiration: None,
        };
        let handle_result = handle(&mut deps, mock_env("bob", &[]), handle_msg);
        assert!(
            handle_result.is_ok(),
            "handle() failed: {}",
            handle_result.err().unwrap()
        );
        let handle_msg = HandleMsg::TransferFrom {
            owner: HumanAddr("bob".to_string()),
            recipient: HumanAddr("alice".to_string()),
            amount: Uint128(2500),
            padding: None,
        };
        let handle_result = handle(&mut deps, mock_env("alice", &[]), handle_msg);
        let error = extract_error_msg(handle_result);
        assert!(error.contains("Insufficient allowance"));

        // Sanity check
        let handle_msg = HandleMsg::TransferFrom {
            owner: HumanAddr("bob".to_string()),
            recipient: HumanAddr("alice".to_string()),
            amount: Uint128(2000),
            padding: None,
        };
        let handle_result = handle(&mut deps, mock_env("alice", &[]), handle_msg);
        assert!(
            handle_result.is_ok(),
            "handle() failed: {}",
            handle_result.err().unwrap()
        );
        let bob_canonical = deps
            .api
            .canonical_address(&HumanAddr("bob".to_string()))
            .unwrap();
        let alice_canonical = deps
            .api
            .canonical_address(&HumanAddr("alice".to_string()))
            .unwrap();
        let bob_balance = crate::state::ReadonlyBalances::from_storage(&deps.storage)
            .account_amount(&bob_canonical);
        let alice_balance = crate::state::ReadonlyBalances::from_storage(&deps.storage)
            .account_amount(&alice_canonical);
        assert_eq!(bob_balance, 5000 - 2000);
        assert_eq!(alice_balance, 2000);
        let total_supply = ReadonlyConfig::from_storage(&deps.storage).total_supply();
        assert_eq!(total_supply, 5000);

        // Second send more than allowance
        let handle_msg = HandleMsg::TransferFrom {
            owner: HumanAddr("bob".to_string()),
            recipient: HumanAddr("alice".to_string()),
            amount: Uint128(1),
            padding: None,
        };
        let handle_result = handle(&mut deps, mock_env("alice", &[]), handle_msg);
        let error = extract_error_msg(handle_result);
        assert!(error.contains("Insufficient allowance"));
    }

    #[test]
    fn test_handle_send_from() {
        let (init_result, mut deps) = init_helper(vec![InitialBalance {
            address: HumanAddr("bob".to_string()),
            amount: Uint128(5000),
        }]);
        assert!(
            init_result.is_ok(),
            "Init failed: {}",
            init_result.err().unwrap()
        );

        // Send before allowance
        let handle_msg = HandleMsg::SendFrom {
            owner: HumanAddr("bob".to_string()),
            recipient: HumanAddr("alice".to_string()),
            amount: Uint128(2500),
            msg: None,
            padding: None,
        };
        let handle_result = handle(&mut deps, mock_env("alice", &[]), handle_msg);
        let error = extract_error_msg(handle_result);
        assert!(error.contains("Insufficient allowance"));

        // Send more than allowance
        let handle_msg = HandleMsg::IncreaseAllowance {
            spender: HumanAddr("alice".to_string()),
            amount: Uint128(2000),
            padding: None,
            expiration: None,
        };
        let handle_result = handle(&mut deps, mock_env("bob", &[]), handle_msg);
        assert!(
            handle_result.is_ok(),
            "handle() failed: {}",
            handle_result.err().unwrap()
        );
        let handle_msg = HandleMsg::SendFrom {
            owner: HumanAddr("bob".to_string()),
            recipient: HumanAddr("alice".to_string()),
            amount: Uint128(2500),
            msg: None,
            padding: None,
        };
        let handle_result = handle(&mut deps, mock_env("alice", &[]), handle_msg);
        let error = extract_error_msg(handle_result);
        assert!(error.contains("Insufficient allowance"));

        // Sanity check
        let handle_msg = HandleMsg::RegisterReceive {
            code_hash: "lolz".to_string(),
            padding: None,
        };
        let handle_result = handle(&mut deps, mock_env("contract", &[]), handle_msg);
        assert!(
            handle_result.is_ok(),
            "handle() failed: {}",
            handle_result.err().unwrap()
        );
        let send_msg = Binary::from(r#"{ "some_msg": { "some_key": "some_val" } }"#.as_bytes());
        let snip20_msg = Snip20ReceiveMsg::new(
            HumanAddr("alice".to_string()),
            Uint128(2000),
            Some(send_msg.clone()),
        );
        let handle_msg = HandleMsg::SendFrom {
            owner: HumanAddr("bob".to_string()),
            recipient: HumanAddr("contract".to_string()),
            amount: Uint128(2000),
            msg: Some(send_msg),
            padding: None,
        };
        let handle_result = handle(&mut deps, mock_env("alice", &[]), handle_msg);
        assert!(
            handle_result.is_ok(),
            "handle() failed: {}",
            handle_result.err().unwrap()
        );
        assert!(handle_result.unwrap().messages.contains(
            &snip20_msg
                .into_cosmos_msg("lolz".to_string(), HumanAddr("contract".to_string()))
                .unwrap()
        ));
        let bob_canonical = deps
            .api
            .canonical_address(&HumanAddr("bob".to_string()))
            .unwrap();
        let alice_canonical = deps
            .api
            .canonical_address(&HumanAddr("alice".to_string()))
            .unwrap();
        let contract_canonical = deps
            .api
            .canonical_address(&HumanAddr("contract".to_string()))
            .unwrap();
        let bob_balance = crate::state::ReadonlyBalances::from_storage(&deps.storage)
            .account_amount(&bob_canonical);
        let contract_balance = crate::state::ReadonlyBalances::from_storage(&deps.storage)
            .account_amount(&contract_canonical);
        assert_eq!(bob_balance, 5000 - 2000);
        assert_eq!(contract_balance, 2000);
        let total_supply = ReadonlyConfig::from_storage(&deps.storage).total_supply();
        assert_eq!(total_supply, 5000);

        // Second send more than allowance
        let handle_msg = HandleMsg::SendFrom {
            owner: HumanAddr("bob".to_string()),
            recipient: HumanAddr("alice".to_string()),
            amount: Uint128(1),
            msg: None,
            padding: None,
        };
        let handle_result = handle(&mut deps, mock_env("alice", &[]), handle_msg);
        let error = extract_error_msg(handle_result);
        assert!(error.contains("Insufficient allowance"));
    }

    #[test]
    fn test_handle_burn_from() {
        let (init_result, mut deps) = init_helper(vec![InitialBalance {
            address: HumanAddr("bob".to_string()),
            amount: Uint128(5000),
        }]);
        assert!(
            init_result.is_ok(),
            "Init failed: {}",
            init_result.err().unwrap()
        );

        // Burn before allowance
        let handle_msg = HandleMsg::BurnFrom {
            owner: HumanAddr("bob".to_string()),
            amount: Uint128(2500),
            padding: None,
        };
        let handle_result = handle(&mut deps, mock_env("alice", &[]), handle_msg);
        let error = extract_error_msg(handle_result);
        assert!(error.contains("Insufficient allowance"));

        // Burn more than allowance
        let handle_msg = HandleMsg::IncreaseAllowance {
            spender: HumanAddr("alice".to_string()),
            amount: Uint128(2000),
            padding: None,
            expiration: None,
        };
        let handle_result = handle(&mut deps, mock_env("bob", &[]), handle_msg);
        assert!(
            handle_result.is_ok(),
            "handle() failed: {}",
            handle_result.err().unwrap()
        );
        let handle_msg = HandleMsg::BurnFrom {
            owner: HumanAddr("bob".to_string()),
            amount: Uint128(2500),
            padding: None,
        };
        let handle_result = handle(&mut deps, mock_env("alice", &[]), handle_msg);
        let error = extract_error_msg(handle_result);
        assert!(error.contains("Insufficient allowance"));

        // Sanity check
        let handle_msg = HandleMsg::BurnFrom {
            owner: HumanAddr("bob".to_string()),
            amount: Uint128(2000),
            padding: None,
        };
        let handle_result = handle(&mut deps, mock_env("alice", &[]), handle_msg);
        assert!(
            handle_result.is_ok(),
            "handle() failed: {}",
            handle_result.err().unwrap()
        );
        let bob_canonical = deps
            .api
            .canonical_address(&HumanAddr("bob".to_string()))
            .unwrap();
        let bob_balance = crate::state::ReadonlyBalances::from_storage(&deps.storage)
            .account_amount(&bob_canonical);
        assert_eq!(bob_balance, 5000 - 2000);
        let total_supply = ReadonlyConfig::from_storage(&deps.storage).total_supply();
        assert_eq!(total_supply, 5000 - 2000);

        // Second burn more than allowance
        let handle_msg = HandleMsg::BurnFrom {
            owner: HumanAddr("bob".to_string()),
            amount: Uint128(1),
            padding: None,
        };
        let handle_result = handle(&mut deps, mock_env("alice", &[]), handle_msg);
        let error = extract_error_msg(handle_result);
        assert!(error.contains("Insufficient allowance"));
    }

    #[test]
    fn test_handle_decrease_allowance() {
        let (init_result, mut deps) = init_helper(vec![InitialBalance {
            address: HumanAddr("bob".to_string()),
            amount: Uint128(5000),
        }]);
        assert!(
            init_result.is_ok(),
            "Init failed: {}",
            init_result.err().unwrap()
        );

        let handle_msg = HandleMsg::DecreaseAllowance {
            spender: HumanAddr("alice".to_string()),
            amount: Uint128(2000),
            padding: None,
            expiration: None,
        };
        let handle_result = handle(&mut deps, mock_env("bob", &[]), handle_msg);
        assert!(
            handle_result.is_ok(),
            "handle() failed: {}",
            handle_result.err().unwrap()
        );

        let bob_canonical = deps
            .api
            .canonical_address(&HumanAddr("bob".to_string()))
            .unwrap();
        let alice_canonical = deps
            .api
            .canonical_address(&HumanAddr("alice".to_string()))
            .unwrap();

        let allowance = read_allowance(&deps.storage, &bob_canonical, &alice_canonical).unwrap();
        assert_eq!(
            allowance,
            crate::state::Allowance {
                amount: 0,
                expiration: None
            }
        );

        let handle_msg = HandleMsg::IncreaseAllowance {
            spender: HumanAddr("alice".to_string()),
            amount: Uint128(2000),
            padding: None,
            expiration: None,
        };
        let handle_result = handle(&mut deps, mock_env("bob", &[]), handle_msg);
        assert!(
            handle_result.is_ok(),
            "handle() failed: {}",
            handle_result.err().unwrap()
        );

        let handle_msg = HandleMsg::DecreaseAllowance {
            spender: HumanAddr("alice".to_string()),
            amount: Uint128(50),
            padding: None,
            expiration: None,
        };
        let handle_result = handle(&mut deps, mock_env("bob", &[]), handle_msg);
        assert!(
            handle_result.is_ok(),
            "handle() failed: {}",
            handle_result.err().unwrap()
        );

        let allowance = read_allowance(&deps.storage, &bob_canonical, &alice_canonical).unwrap();
        assert_eq!(
            allowance,
            crate::state::Allowance {
                amount: 1950,
                expiration: None
            }
        );
    }

    #[test]
    fn test_handle_increase_allowance() {
        let (init_result, mut deps) = init_helper(vec![InitialBalance {
            address: HumanAddr("bob".to_string()),
            amount: Uint128(5000),
        }]);
        assert!(
            init_result.is_ok(),
            "Init failed: {}",
            init_result.err().unwrap()
        );

        let handle_msg = HandleMsg::IncreaseAllowance {
            spender: HumanAddr("alice".to_string()),
            amount: Uint128(2000),
            padding: None,
            expiration: None,
        };
        let handle_result = handle(&mut deps, mock_env("bob", &[]), handle_msg);
        assert!(
            handle_result.is_ok(),
            "handle() failed: {}",
            handle_result.err().unwrap()
        );

        let bob_canonical = deps
            .api
            .canonical_address(&HumanAddr("bob".to_string()))
            .unwrap();
        let alice_canonical = deps
            .api
            .canonical_address(&HumanAddr("alice".to_string()))
            .unwrap();

        let allowance = read_allowance(&deps.storage, &bob_canonical, &alice_canonical).unwrap();
        assert_eq!(
            allowance,
            crate::state::Allowance {
                amount: 2000,
                expiration: None
            }
        );

        let handle_msg = HandleMsg::IncreaseAllowance {
            spender: HumanAddr("alice".to_string()),
            amount: Uint128(2000),
            padding: None,
            expiration: None,
        };
        let handle_result = handle(&mut deps, mock_env("bob", &[]), handle_msg);
        assert!(
            handle_result.is_ok(),
            "handle() failed: {}",
            handle_result.err().unwrap()
        );

        let allowance = read_allowance(&deps.storage, &bob_canonical, &alice_canonical).unwrap();
        assert_eq!(
            allowance,
            crate::state::Allowance {
                amount: 4000,
                expiration: None
            }
        );
    }

    #[test]
    fn test_handle_change_admin() {
        let (init_result, mut deps) = init_helper(vec![InitialBalance {
            address: HumanAddr("bob".to_string()),
            amount: Uint128(5000),
        }]);
        assert!(
            init_result.is_ok(),
            "Init failed: {}",
            init_result.err().unwrap()
        );

        let handle_msg = HandleMsg::ChangeAdmin {
            address: HumanAddr("bob".to_string()),
            padding: None,
        };
        let handle_result = handle(&mut deps, mock_env("admin", &[]), handle_msg);
        assert!(
            handle_result.is_ok(),
            "handle() failed: {}",
            handle_result.err().unwrap()
        );

        let admin = ReadonlyConfig::from_storage(&deps.storage)
            .constants()
            .unwrap()
            .admin;
        assert_eq!(admin, HumanAddr("bob".to_string()));
    }

    #[test]
    fn test_handle_set_contract_status() {
        let (init_result, mut deps) = init_helper(vec![InitialBalance {
            address: HumanAddr("admin".to_string()),
            amount: Uint128(5000),
        }]);
        assert!(
            init_result.is_ok(),
            "Init failed: {}",
            init_result.err().unwrap()
        );

        let handle_msg = HandleMsg::SetContractStatus {
            level: ContractStatusLevel::StopAll,
            padding: None,
        };
        let handle_result = handle(&mut deps, mock_env("admin", &[]), handle_msg);
        assert!(
            handle_result.is_ok(),
            "handle() failed: {}",
            handle_result.err().unwrap()
        );

        let contract_status = ReadonlyConfig::from_storage(&deps.storage).contract_status();
        assert!(matches!(contract_status, ContractStatusLevel::StopAll{..}));
    }

    #[test]
    fn test_handle_redeem() {
        let (init_result, mut deps) = init_helper(vec![InitialBalance {
            address: HumanAddr("butler".to_string()),
            amount: Uint128(5000),
        }]);
        assert!(
            init_result.is_ok(),
            "Init failed: {}",
            init_result.err().unwrap()
        );

        let handle_msg = HandleMsg::Redeem {
            amount: Uint128(1000),
            padding: None,
        };
        let handle_result = handle(&mut deps, mock_env("butler", &[]), handle_msg);
        assert!(
            handle_result.is_ok(),
            "handle() failed: {}",
            handle_result.err().unwrap()
        );

        let balances = ReadonlyBalances::from_storage(&deps.storage);
        let canonical = deps
            .api
            .canonical_address(&HumanAddr("butler".to_string()))
            .unwrap();
        assert_eq!(balances.account_amount(&canonical), 4000)
    }

    #[test]
    fn test_handle_balance() {
        let (init_result, mut deps) = init_helper(vec![InitialBalance {
            address: HumanAddr("butler".to_string()),
            amount: Uint128(5000),
        }]);
        assert!(
            init_result.is_ok(),
            "Init failed: {}",
            init_result.err().unwrap()
        );

        let handle_msg = HandleMsg::Balance { padding: None };
        let handle_result = handle(&mut deps, mock_env("butler", &[]), handle_msg);
        assert!(
            handle_result.is_ok(),
            "handle() failed: {}",
            handle_result.err().unwrap()
        );

        let balance: HandleAnswer = from_binary(&handle_result.unwrap().data.unwrap()).unwrap();
        match balance {
            HandleAnswer::Balance { amount } => assert_eq!(amount, Uint128(5000)),
            _ => panic!("NOT GONNA HAPPEN"),
        }

        let handle_msg = HandleMsg::Redeem {
            amount: Uint128(1000),
            padding: None,
        };
        let handle_result = handle(&mut deps, mock_env("butler", &[]), handle_msg);

        let handle_msg = HandleMsg::Balance { padding: None };
        let handle_result = handle(&mut deps, mock_env("butler", &[]), handle_msg);
        let balance: HandleAnswer = from_binary(&handle_result.unwrap().data.unwrap()).unwrap();
        match balance {
            HandleAnswer::Balance { amount } => assert_eq!(amount, Uint128(4000)),
            _ => panic!("NOT GONNA HAPPEN"),
        }
    }

    #[test]
    fn test_handle_deposit() {
        let (init_result, mut deps) = init_helper(vec![InitialBalance {
            address: HumanAddr("lebron".to_string()),
            amount: Uint128(5000),
        }]);
        assert!(
            init_result.is_ok(),
            "Init failed: {}",
            init_result.err().unwrap()
        );

        let handle_msg = HandleMsg::Deposit { padding: None };
        let handle_result = handle(
            &mut deps,
            mock_env(
                "lebron",
                &[Coin {
                    denom: "uscrt".to_string(),
                    amount: Uint128(1000),
                }],
            ),
            handle_msg,
        );
        assert!(
            handle_result.is_ok(),
            "handle() failed: {}",
            handle_result.err().unwrap()
        );

        let balances = ReadonlyBalances::from_storage(&deps.storage);
        let canonical = deps
            .api
            .canonical_address(&HumanAddr("lebron".to_string()))
            .unwrap();
        assert_eq!(balances.account_amount(&canonical), 6000)
    }

    #[test]
    fn test_handle_burn() {
        let initial_amount: u128 = 5000;
        let (init_result, mut deps) = init_helper(vec![InitialBalance {
            address: HumanAddr("lebron".to_string()),
            amount: Uint128(initial_amount),
        }]);
        assert!(
            init_result.is_ok(),
            "Init failed: {}",
            init_result.err().unwrap()
        );

        let supply = ReadonlyConfig::from_storage(&deps.storage).total_supply();
        let burn_amount: u128 = 100;
        let handle_msg = HandleMsg::Burn {
            amount: Uint128(burn_amount),
            padding: None,
        };
        let handle_result = handle(&mut deps, mock_env("lebron", &[]), handle_msg);
        assert!(
            handle_result.is_ok(),
            "Pause handle failed: {}",
            handle_result.err().unwrap()
        );

        let new_supply = ReadonlyConfig::from_storage(&deps.storage).total_supply();
        assert_eq!(new_supply, supply - burn_amount);
    }

    #[test]
    fn test_handle_mint() {
        let initial_amount: u128 = 5000;
        let (init_result, mut deps) = init_helper(vec![InitialBalance {
            address: HumanAddr("lebron".to_string()),
            amount: Uint128(initial_amount),
        }]);
        assert!(
            init_result.is_ok(),
            "Init failed: {}",
            init_result.err().unwrap()
        );

        let supply = ReadonlyConfig::from_storage(&deps.storage).total_supply();
        let mint_amount: u128 = 100;
        let handle_msg = HandleMsg::Mint {
            amount: Uint128(mint_amount),
            address: HumanAddr("lebron".to_string()),
            padding: None,
        };
        let handle_result = handle(&mut deps, mock_env("admin", &[]), handle_msg);
        assert!(
            handle_result.is_ok(),
            "Pause handle failed: {}",
            handle_result.err().unwrap()
        );

        let new_supply = ReadonlyConfig::from_storage(&deps.storage).total_supply();
        assert_eq!(new_supply, supply + mint_amount);
    }

    #[test]
    fn test_handle_admin_commands() {
        let admin_err = "Admin commands can only be run from admin address".to_string();

        let (init_result, mut deps) = init_helper(vec![InitialBalance {
            address: HumanAddr("lebron".to_string()),
            amount: Uint128(5000),
        }]);
        assert!(
            init_result.is_ok(),
            "Init failed: {}",
            init_result.err().unwrap()
        );

        let pause_msg = HandleMsg::SetContractStatus {
            level: ContractStatusLevel::StopAllButWithdrawals,
            padding: None,
        };
        let handle_result = handle(&mut deps, mock_env("not_admin", &[]), pause_msg);
        let error = extract_error_msg(handle_result);
        assert_eq!(error, admin_err.clone());

        let mint_msg = HandleMsg::Mint {
            amount: Uint128(1000),
            address: HumanAddr("not_admin".to_string()),
            padding: None,
        };
        let handle_result = handle(&mut deps, mock_env("not_admin", &[]), mint_msg);
        let error = extract_error_msg(handle_result);
        assert_eq!(error, admin_err.clone());

        let change_admin_msg = HandleMsg::ChangeAdmin {
            address: HumanAddr("not_admin".to_string()),
            padding: None,
        };
        let handle_result = handle(&mut deps, mock_env("not_admin", &[]), change_admin_msg);
        let error = extract_error_msg(handle_result);
        assert_eq!(error, admin_err.clone());
    }

    #[test]
    fn test_handle_pause_with_withdrawals() {
        let (init_result, mut deps) = init_helper(vec![InitialBalance {
            address: HumanAddr("lebron".to_string()),
            amount: Uint128(5000),
        }]);
        assert!(
            init_result.is_ok(),
            "Init failed: {}",
            init_result.err().unwrap()
        );

        let pause_msg = HandleMsg::SetContractStatus {
            level: ContractStatusLevel::StopAllButWithdrawals,
            padding: None,
        };

        let handle_result = handle(&mut deps, mock_env("admin", &[]), pause_msg);
        assert!(
            handle_result.is_ok(),
            "Pause handle failed: {}",
            handle_result.err().unwrap()
        );

        let send_msg = HandleMsg::Transfer {
            recipient: HumanAddr("account".to_string()),
            amount: Uint128(123),
            padding: None,
        };
        let handle_result = handle(&mut deps, mock_env("admin", &[]), send_msg);
        let error = extract_error_msg(handle_result);
        assert_eq!(
            error,
            "This contract is stopped and this action is not allowed".to_string()
        );

        let withdraw_msg = HandleMsg::Redeem {
            amount: Uint128(5000),
            padding: None,
        };
        let handle_result = handle(&mut deps, mock_env("lebron", &[]), withdraw_msg);
        assert!(
            handle_result.is_ok(),
            "Withdraw failed: {}",
            handle_result.err().unwrap()
        );
    }

    #[test]
    fn test_handle_pause_all() {
        let (init_result, mut deps) = init_helper(vec![InitialBalance {
            address: HumanAddr("lebron".to_string()),
            amount: Uint128(5000),
        }]);
        assert!(
            init_result.is_ok(),
            "Init failed: {}",
            init_result.err().unwrap()
        );

        let pause_msg = HandleMsg::SetContractStatus {
            level: ContractStatusLevel::StopAll,
            padding: None,
        };

        let handle_result = handle(&mut deps, mock_env("admin", &[]), pause_msg);
        assert!(
            handle_result.is_ok(),
            "Pause handle failed: {}",
            handle_result.err().unwrap()
        );

        let send_msg = HandleMsg::Transfer {
            recipient: HumanAddr("account".to_string()),
            amount: Uint128(123),
            padding: None,
        };
        let handle_result = handle(&mut deps, mock_env("admin", &[]), send_msg);
        let error = extract_error_msg(handle_result);
        assert_eq!(
            error,
            "This contract is stopped and this action is not allowed".to_string()
        );

        let withdraw_msg = HandleMsg::Redeem {
            amount: Uint128(5000),
            padding: None,
        };
        let handle_result = handle(&mut deps, mock_env("lebron", &[]), withdraw_msg);
        let error = extract_error_msg(handle_result);
        assert_eq!(
            error,
            "This contract is stopped and this action is not allowed".to_string()
        );
    }

    // Query tests

    #[test]
    fn test_authenticated_queries() {
        let (init_result, mut deps) = init_helper(vec![InitialBalance {
            address: HumanAddr("giannis".to_string()),
            amount: Uint128(5000),
        }]);
        assert!(
            init_result.is_ok(),
            "Init failed: {}",
            init_result.err().unwrap()
        );

        let no_vk_yet_query_msg = QueryMsg::Balance {
            address: HumanAddr("giannis".to_string()),
            key: "no_vk_yet".to_string(),
        };
        let query_result = query(&deps, no_vk_yet_query_msg);
        let error = extract_error_msg(query_result);
        assert_eq!(
            error,
            "Wrong viewing key for this address or viewing key not set".to_string()
        );

        let create_vk_msg = HandleMsg::CreateViewingKey {
            entropy: "34".to_string(),
            padding: None,
        };
        let handle_response = handle(&mut deps, mock_env("giannis", &[]), create_vk_msg).unwrap();
        let vk = match from_binary(&handle_response.data.unwrap()).unwrap() {
            HandleAnswer::CreateViewingKey { key } => key,
            _ => panic!("Unexpected result from handle"),
        };

        let query_balance_msg = QueryMsg::Balance {
            address: HumanAddr("giannis".to_string()),
            key: vk.0,
        };

        let query_response = query(&deps, query_balance_msg).unwrap();
        let balance = match from_binary(&query_response).unwrap() {
            QueryAnswer::Balance { amount } => amount,
            _ => panic!("Unexpected result from query"),
        };
        assert_eq!(balance, Uint128(5000));

        let wrong_vk_query_msg = QueryMsg::Balance {
            address: HumanAddr("giannis".to_string()),
            key: "wrong_vk".to_string(),
        };
        let query_result = query(&deps, wrong_vk_query_msg);
        let error = extract_error_msg(query_result);
        assert_eq!(
            error,
            "Wrong viewing key for this address or viewing key not set".to_string()
        );
    }

    #[test]
    fn test_query_token_info() {
        let init_name = "sec-sec".to_string();
        let init_admin = HumanAddr("admin".to_string());
        let init_symbol = "SECSEC".to_string();
        let init_decimals = 8;
        let init_config: InitConfig = from_binary(&Binary::from(
            r#"{ "public_total_supply": true }"#.as_bytes(),
        ))
        .unwrap();
        let init_supply = Uint128(5000);

        let mut deps = mock_dependencies(20, &[]);
        let env = mock_env("instantiator", &[]);
        let init_msg = InitMsg {
            name: init_name.clone(),
            admin: init_admin.clone(),
            symbol: init_symbol.clone(),
            decimals: init_decimals.clone(),
            initial_balances: vec![InitialBalance {
                address: HumanAddr("giannis".to_string()),
                amount: init_supply,
            }],
            prng_seed: hex::encode("lolz fun yay"),
            config: init_config,
        };
        let init_result = init(&mut deps, env, init_msg);
        assert!(
            init_result.is_ok(),
            "Init failed: {}",
            init_result.err().unwrap()
        );

        let query_msg = QueryMsg::TokenInfo {};
        let query_result = query(&deps, query_msg);
        assert!(
            query_result.is_ok(),
            "Init failed: {}",
            query_result.err().unwrap()
        );
        let query_answer: QueryAnswer = from_binary(&query_result.unwrap()).unwrap();
        match query_answer {
            QueryAnswer::TokenInfo {
                name,
                symbol,
                decimals,
                total_supply,
            } => {
                assert_eq!(name, init_name);
                assert_eq!(symbol, init_symbol);
                assert_eq!(decimals, init_decimals);
                assert_eq!(total_supply, Some(Uint128(5000)));
            }
            _ => panic!("unexpected"),
        }
    }

    #[test]
    #[ignore]
    fn test_query_allowance() {
        // let (init_result, mut deps) = init_helper(vec![InitialBalance {
        //     address: HumanAddr("giannis".to_string()),
        //     amount: Uint128(5000),
        // }]);
        // assert!(
        //     init_result.is_ok(),
        //     "Init failed: {}",
        //     init_result.err().unwrap()
        // );
        //
        // let handle_msg = HandleMsg::IncreaseAllowance {
        //     spender: HumanAddr("lebron".to_string()),
        //     amount: Uint128(2000),
        //     padding: None,
        //     expiration: None,
        // };
        // let handle_result = handle(&mut deps, mock_env("bob", &[]), handle_msg);
        // assert!(
        //     handle_result.is_ok(),
        //     "handle() failed: {}",
        //     handle_result.err().unwrap()
        // );
        //
        // let query_msg = QueryMsg::Allowance {
        //     owner: HumanAddr("lebron".to_string()),
        //     spender: HumanAddr("giannis".to_string()),
        //     padding: None,
        // };
        // let query_result = query(&deps, query_msg);
        // assert!(
        //     query_result.is_ok(),
        //     "Init failed: {}",
        //     query_result.err().unwrap()
        // );
        // let a: QueryAnswer = from_binary(&query_result.unwrap()).unwrap();
        // println!("{:?}", a);
        // let error = extract_error_msg(query_result);
        // println!("{}", error);
    }

    #[test]
    #[ignore]
    fn test_query_balance() {}

    #[test]
    #[ignore]
    fn test_query_transfer_history() {}
}<|MERGE_RESOLUTION|>--- conflicted
+++ resolved
@@ -320,11 +320,7 @@
     let minters = config.minters();
     if minters.contains(&env.message.sender) {
         return Err(StdError::generic_err(
-<<<<<<< HEAD
-            "Admin commands can only be run from admin address",
-=======
             "Minting is allowed to minter accounts only",
->>>>>>> c5774958
         ));
     }
 
@@ -376,18 +372,6 @@
 ) -> StdResult<HandleResponse> {
     let vk = ViewingKey(key);
 
-<<<<<<< HEAD
-    // TODO: Is this check needed? do we want to enforce 52-byte long passphrases?
-    if !vk.is_valid() {
-        return Ok(HandleResponse {
-            messages: vec![],
-            log: vec![],
-            data: Some(to_binary(&HandleAnswer::SetViewingKey { status: Failure })?),
-        });
-    }
-
-=======
->>>>>>> c5774958
     let message_sender = deps.api.canonical_address(&env.message.sender)?;
     write_viewing_key(&mut deps.storage, &message_sender, &vk);
 
@@ -425,17 +409,7 @@
 ) -> StdResult<HandleResponse> {
     let mut config = Config::from_storage(&mut deps.storage);
 
-<<<<<<< HEAD
-    // Check for admin privileges
-    let msg_sender = &env.message.sender;
-    if &config.constants()?.admin != msg_sender {
-        return Err(StdError::generic_err(
-            "Admin commands can only be run from admin address",
-        ));
-    }
-=======
     check_if_admin(&config, &env.message.sender)?;
->>>>>>> c5774958
 
     config.set_contract_status(status_level);
 
